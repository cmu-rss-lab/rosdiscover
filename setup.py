--- conflicted
+++ resolved
@@ -9,38 +9,5 @@
 
 setup(
     version=__version__,
-<<<<<<< HEAD
-    description='TODO',
-    author='Chris Timperley',
-    author_email='ctimperley@cmu.edu',
-    url='https://github.com/ChrisTimperley/rosdiscover',
-    license='mit',
-    python_requires='>=3.6',
-    install_requires=[
-        'comby @ git+https://github.com/ChrisTimperley/comby-python.git@83129c90a77c5f06b136f74784bf2ae30ba63437#egg=comby',
-        'roswire @ git+https://github.com/ChrisTimperley/roswire.git@e87dafdd811b8909f3c49ec0a969529c39330155#egg=roswire',
-        'typing>=3.6.6',
-        'attrs>=18.2.0',
-        'dockerblade~=0.4.0',
-        'pyyaml'
-    ],
-    include_package_data=True,
-    packages=find_packages('src'),
-    package_dir={'': 'src'},
-    py_modules=[splitext(basename(path))[0] for path in glob('src/*.py')],
-    classifiers=[
-        'Natural Language :: English',
-        'Programming Language :: Python',
-        'Programming Language :: Python :: 3',
-        'Programming Language :: Python :: 3.6',
-        'Programming Language :: Python :: 3.7'
-    ],
-    entry_points = {
-        'console_scripts': [
-            'rosdiscover = rosdiscover.cli:main',
-        ]
-    }
-=======
     include_package_data=True
->>>>>>> 300b7ad5
 )