--- conflicted
+++ resolved
@@ -1,71 +1,10 @@
-<<<<<<< HEAD
-FROM ros:indigo
-RUN apt-get update \
- && apt-get install -y \
-      vim python-pip
-RUN pip install -U pip==18.1 \
- && pip install rosinstall-generator pyinstaller
-
-WORKDIR /ros_ws
-RUN mkdir -p /ros_ws/src \
- && rosinstall_generator turtlebot_simulator rviz \
-      --rosdistro indigo \
-      --deps > .rosinstall \
- && wstool init -j8 /ros_ws/src /ros_ws/.rosinstall
-
-RUN . /opt/ros/${ROS_DISTRO}/setup.sh \
- && apt-get update \
- && rosdep update \
- && rosdep install -i -y -r --from-paths src \
-      --ignore-src \
-      --skip-keys="python-rosdep python-catkin-pkg python-rospkg" \
-      --rosdistro="${ROS_DISTRO}" \
- && apt-get clean \
- && rm -rf /var/lib/apt/lists/*
-
-# add entrypoint
-ENV ROS_WSPACE /ros_ws
-WORKDIR "${ROS_WSPACE}"
-RUN echo "#!/bin/bash \n\
-set -e \n\
-source \"/opt/ros/\${ROS_DISTRO}/setup.bash\" \n\
-source \"${ROS_WSPACE}/devel/setup.bash\" \n\
-exec \"\$@\"" > "${ROS_WSPACE}/entrypoint.sh" \
- && chmod +x "${ROS_WSPACE}/entrypoint.sh"
-ENTRYPOINT ["/ros_ws/entrypoint.sh"]
-CMD ["/bin/bash"]
-
-RUN pip install catkin_tools
-
-# build!
-RUN . /opt/ros/${ROS_DISTRO}/setup.sh \
-    && catkin build
-
-ENV TURTLEBOT_STAGE_MAP_FILE /ros_ws/src/turtlebot_simulator/turtlebot_stage/maps/maze.yaml
-ENV TURTLEBOT_STAGE_WORLD_FILE /ros_ws/src/turtlebot_simulator/turtlebot_stage/maps/stage/maze.world
-
+FROM alpine:3.7
 # create a portable executable
 WORKDIR /opt/rosdiscover
-COPY . /tmp/discover
+COPY . /tmp/rosdiscover
 RUN mkdir /opt/rosdiscover/lib
-RUN ls /tmp/discover/
-RUN cp /tmp/discover/lib/acme.standalone-ros.jar /opt/rosdiscover/lib/
-RUN pip install /tmp/discover \
- && echo "\
-import attr\n\
-import rosdiscover.cli\n\
-if __name__ == '__main__':\n\
-  rosdiscover.cli.main()\
-" > /tmp/rd \
- && pyinstaller --clean -y /tmp/rd \
-      --name rosdiscover \
-      --distpath . \
-      --hidden-import rooibos \
-      --hidden-import attrs \
- && rm -rf /tmp/* *.spec build
-=======
-FROM alpine:3.7
-COPY . /tmp/rosdiscover
+COPY ./lib/acme.standalone-ros.jar /opt/rosdiscover/lib/
+
 RUN cd /tmp/rosdiscover \
  && apk add --no-cache \
       git \
@@ -79,5 +18,4 @@
  && pip3 install --no-cache -r requirements.txt \
  && pip3 install --no-cache . \
  && rm -rf /tmp/*
-ENTRYPOINT ["rosdiscover"]
->>>>>>> e78c32a2
+ENTRYPOINT ["rosdiscover"]