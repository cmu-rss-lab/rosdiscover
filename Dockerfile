--- conflicted
+++ resolved
@@ -1,18 +1,10 @@
 FROM alpine:3.7
-<<<<<<< HEAD
 RUN apk update && \
     apk fetch openjdk8 && \
 	apk add openjdk8
 
 COPY . /tmp/rosdiscover
-=======
-# create a portable executable
-WORKDIR /opt/rosdiscover
-COPY . /tmp/rosdiscover
-RUN mkdir /opt/rosdiscover/lib
-COPY ./lib/acme.standalone-ros.jar /opt/rosdiscover/lib/
 
->>>>>>> 526a7d71
 RUN cd /tmp/rosdiscover \
  && apk add --no-cache \
       git \
@@ -23,13 +15,7 @@
       docker \
       gcc \
       linux-headers \
-<<<<<<< HEAD
  && pip3 install --no-cache . \
  && rm -rf /tmp/*
 RUN mkdir lib && cd lib && wget http://acme.able.cs.cmu.edu/public/rosdiscover/acme.standalone-ros.jar && cd ..
-=======
- && pip3 install --no-cache -r requirements.txt \
- && pip3 install --no-cache . \
- && rm -rf /tmp/*
->>>>>>> 526a7d71
 ENTRYPOINT ["rosdiscover"]