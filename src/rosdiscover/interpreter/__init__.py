# -*- coding: utf-8 -*-
"""
This module is used to model the architectural consequences of particular
ROS commands (e.g., launching a given :code:`.launch` file via
:code:`roslaunch`).

The main class within this module is :class:`Interpreter`, which acts as a
model evaluator / virtual machine for a ROS architecture.
"""
from typing import (Dict, Iterator, Any, Optional, Tuple, Callable, Set,
                    FrozenSet, Sequence)
import logging
import contextlib

import attr
import dockerblade
import roswire
from roswire.proxy.roslaunch.reader import LaunchFileReader

from .summary import NodeSummary
from .parameter import ParameterServer

logger = logging.getLogger(__name__)  # type: logging.Logger
logger.setLevel(logging.DEBUG)

FullName = str


class NodeContext:
    def __init__(self,
                 name: str,
                 namespace: str,
                 kind: str,
                 package: str,
                 args: str,
                 remappings: Dict[str, str],
                 params: ParameterServer,
                 files: dockerblade.files.FileSystem,
                 ) -> None:
        self.__name = name
        self.__namespace = namespace
        self.__kind = kind
        self.__package = package
        self.__params = params
        self.__files = files
        self.__args = args
        self.__nodelet: bool = False
        self.__uses: Set[Tuple[str, str]] = set()
        self.__provides: Set[Tuple[str, str]] = set()
        self.__subs: Set[Tuple[str, str]] = set()
        self.__pubs: Set[Tuple[str, str]] = set()

        self.__action_servers: Set[Tuple[str, str]] = set()
        self.__action_clients: Set[Tuple[str, str]] = set()

        # The tuple is (name, dynamic) where name is the name of the parameter
        # and dynamic is whether the node reacts to updates to the parameter via reconfigure
        self.__reads: Set[Tuple[str, bool]] = set()
        self.__writes: Set[str] = set()
        self.__placeholder : bool = False

        self.__remappings: Dict[str, str] = {
            self.resolve(x): self.resolve(y)
            for (x, y) in remappings.items()
        }

    @property
    def args(self) -> str:
        return self.__args

    @property
    def fullname(self) -> str:
        ns = self.__namespace
        if ns[-1] != '/':
            ns += ' /'
        return '{}{}'.format(ns, self.__name)

    def _remap(self, name: str) -> str:
        if name in self.__remappings:
            name_new = self.__remappings[name]
            logger.info("applying remapping from [%s] to [%s]",
                        name, name_new)
            return name_new
        else:
            return name

    def summarize(self) -> NodeSummary:
        return NodeSummary(name=self.__name,
                           fullname=self.fullname,
                           namespace=self.__namespace,
                           kind=self.__kind,
                           package=self.__package,
                           nodelet=self.__nodelet,
                           reads=self.__reads,
                           writes=self.__writes,
                           pubs=self.__pubs,
                           subs=self.__subs,
                           provides=self.__provides,
                           uses=self.__uses,
                           action_servers=self.__action_servers,
                           action_clients=self.__action_clients)

    def resolve(self, name: str) -> str:
        """Resolves a given name within the context of this node.

        Returns:
            the fully qualified form of a given name.
        """
        if name[0] == '/':
            return name
        elif name[0] == '~':
            return '/{}/{}'.format(self.__name, name[1:])
        # FIXME
        else:
            return '/{}'.format(name)

    def provide(self, service: str, fmt: str) -> None:
        """Instructs the node to provide a service."""
        logger.debug("node [%s] provides service [%s] using format [%s]",
                     self.__name, service, fmt)

        service_name_full = self.resolve(service)
        service_name_full = self._remap(service_name_full)
        self.__provides.add((service_name_full, fmt))

    def use(self, service: str, fmt: str) -> None:
        """Instructs the node to use a given service."""
        logger.debug("node [%s] uses a service [%s] with format [%s]",
                     self.__name, service, fmt)

        service_name_full = self.resolve(service)
        service_name_full = self._remap(service_name_full)
        self.__uses.add((service_name_full, fmt))

    def sub(self, topic_name: str, fmt: str) -> None:
        """Subscribes the node to a given topic.

        Parameters:
            topic: the unqualified name of the topic.
            fmt: the message format used by the topic.
        """
        topic_name_full = self.resolve(topic_name)
        topic_name_full = self._remap(topic_name_full)
        logger.debug("node [%s] subscribes to topic [%s] with format [%s]",
                     self.__name, topic_name, fmt)
        self.__subs.add((topic_name_full, fmt))

    def pub(self, topic_name: str, fmt: str) -> None:
        """Instructs the node to publish to a given topic.

        Parameters:
            topic: the unqualified name of the topic.
            fmt: the message format used by the topic.
        """
        topic_name_full = self.resolve(topic_name)
        topic_name_full = self._remap(topic_name_full)
        logger.debug("node [%s] publishes to topic [%s] with format [%s]",
                     self.__name, topic_name, fmt)
        self.__pubs.add((topic_name_full, fmt))

    def read(self, param: str, default: Optional[Any] = None, dynamic: Optional[bool] = False) -> None:
        """Obtains the value of a given parameter from the parameter server."""
        logger.debug("node [%s] reads parameter [%s]",
                     self.__name, param)
        param = self.resolve(param)
        self.__reads.add((param, dynamic))
        return self.__params.get(param, default)

    def write(self, param: str, val: Any) -> None:
        logger.debug("node [%s] writes [%s] to parameter [%s]",
                     self.__name, val, param)
        param = self.resolve(param)
        self.__writes.add(param)

    def read_file(self, fn: str) -> str:
        """Reads the contents of a text file."""
        return self.__files.read(fn)

    def action_server(self, ns: str, fmt: str) -> None:
        """Creates a new action server.

        Parameters:
            ns: the namespace of the action server.
            fmt: the name of the action format used by the server.
        """
        logger.debug("node [%s] provides action server [%s] with format [%s]",
                     self.__name, ns, fmt)

        ns = self.resolve(ns)
        self.__action_servers.add((ns, fmt))

        self.sub('{}/goal'.format(ns), '{}Goal'.format(fmt))
        self.sub('{}/cancel'.format(ns), 'actionlib_msgs/GoalID')
        self.pub('{}/status'.format(ns), 'actionlib_msgs/GoalStatusArray')
        self.pub('{}/feedback'.format(ns), '{}Feedback'.format(fmt))
        self.pub('{}/result'.format(ns), '{}Result'.format(fmt))

    def action_client(self, ns: str, fmt: str) -> None:
        """Creates a new action client.
        Parameters:
            ns: the namespace of the corresponding action server.
            fmt: the name of the action format used by the server.
        """
        logger.debug("node [%s] provides action client [%s] with format [%s]",
                     self.__name, ns, fmt)

        ns = self.resolve(ns)
        self.__action_clients.add((ns, fmt))

        self.pub('{}/goal'.format(ns), '{}Goal'.format(fmt))
        self.pub('{}/cancel'.format(ns), 'actionlib_msgs/GoalID')
        self.sub('{}/status'.format(ns), 'actionlib_msgs/GoalStatusArray')
        self.sub('{}/feedback'.format(ns), '{}Feedback'.format(fmt))
        self.sub('{}/result'.format(ns), '{}Result'.format(fmt))

    def mark_nodelet(self):
        self.__nodelet = True

    def mark_placeholder(self):
        self.__placeholder = True

class Model:
    """Models the architectural interactions of a node type."""
    _models: Dict[Tuple[str, str], 'Model'] = {}

    @staticmethod
    def register(package: str,
                 name: str,
                 definition: Callable[[NodeContext], None]
                 ) -> None:
        key = (package, name)
        models = Model._models
        if key in models:
            m = "model [{}] already registered for package [{}]"
            m.format(name, package)
            raise Exception(m)
        models[key] = Model(package, name, definition)
        logger.debug("registered model [%s] for package [%s]",
                     name, package)

    @staticmethod
    def find(package: str, name: str) -> 'Model':
        try:
            return Model._models[(package, name)]
        except Exception:
            m = "failed to find model for node type [{}] in package [{}]"
            m = m.format(name, package)
            logger.warning(m)
            ph = Model._models[('PLACEHOLDER', 'PLACEHOLDER')]
            ph.__package = package
            ph.__name = name
            return ph

    def __init__(self,
                 package,       # type: str
                 name,          # type: str
                 definition     # type: Callable[[NodeContext], None]
                 ):             # type: (...) -> None
        self.__package = package
        self.__name = name
        self.__definition = definition

    def eval(self, context: NodeContext) -> None:
        return self.__definition(context)


def model(package: str, name: str) -> Any:
    def register(m: Callable[[NodeContext], None]) -> Any:
        Model.register(package, name, m)
        return m
    return register


class Interpreter:
    @staticmethod
    @contextlib.contextmanager
    def for_image(image: str,
                  sources: Sequence[str]
                  ) -> Iterator['Interpreter']:
        """Constructs an interpreter for a given Docker image."""
        rsw = roswire.ROSWire()  # TODO don't maintain multiple instances
        with rsw.launch(image, sources) as app:
<<<<<<< HEAD
            yield Interpreter(app.files, app.shell)

=======
>>>>>>> 526a7d71
    def __init__(self,
                 files: dockerblade.files.FileSystem,
                 shell: dockerblade.shell.Shell
                 ) -> None:
        self.__files = files
        self.__shell = shell
        self.__params = ParameterServer()
        self.__nodes: Set[NodeSummary] = set()

    @property
    def parameters(self) -> ParameterServer:
        """The simulated parameter server for this interpreter."""
        return self.__params

    @property
    def nodes(self) -> Iterator[NodeSummary]:
        """Returns an iterator of summaries for each ROS node."""
        yield from self.__nodes

    def launch(self, fn: str) -> None:
        """Simulates the effects of `roslaunch` using a given launch file."""
        # NOTE this method also supports command-line arguments
        reader = LaunchFileReader(shell=self.__shell,
                                  files=self.__files)

        # Workaround:
        # https://answers.ros.org/question/299232/roslaunch-python-arg-substitution-finds-wrong-package-folder-path/
        # https://github.com/ros/ros_comm/blob/e96c407c64e1c17b0dd2bb85b67f388380527097/tools/roslaunch/src/roslaunch/substitution_args.py#L141L145
        sed_command = 's#$(find xacro)/xacro #$(find xacro)/xacro.py #g'
        sed_command = f'sed -i "{sed_command}" {fn}'
        self.__shell.check_output(sed_command)

        config = reader.read(fn)

        for key, value in config.params.items():
            self.__params[key] = value

        for node in config.nodes:
            logger.debug("launching node: %s", node.name)
            try:
                args = node.args or ''
                remappings = {old: new for (old, new) in node.remappings}
                self.load(pkg=node.package,
                          nodetype=node.typ,
                          name=node.name,
                          namespace=node.namespace,  # FIXME
                          remappings=remappings,
                          args=args)
            except Exception:
                logger.exception("failed to launch node: %s", node.name)
                raise

    def create_nodelet_manager(self, name: str) -> None:
        """Creates a nodelet manager with a given name."""
        logger.info('launched nodelet manager: %s', name)

    def load_nodelet(self,
                     pkg: str,
                     nodetype: str,
                     name: str,
                     namespace: str,
                     remappings: Dict[str, str],
                     manager: Optional[str] = None
                     ) -> None:
        """Loads a nodelet using the provided instructions.

        Parameters:
            pkg: the name of the package to which the nodelet belongs.
            nodetype: the name of the type of nodelet that should be loaded.
            name: the name that should be assigned to the nodelet.
            namespace: the namespace into which the nodelet should be loaded.
            remappings: a dictionary of name remappings that should be applied
                to this nodelet, where keys correspond to old names and values
                correspond to new names.
            manager: the name of the manager, if any, for this nodelet. If
                this nodelet is standalone, :code:`manager` should be set to
                :code:`None`.

        Raises:
            Exception: if there is no model for the given nodelet type.
        """
        if manager:
            logger.info('launching nodelet [%s] inside manager [%s]',
                        name, manager)
        else:
            logger.info('launching standalone nodelet [%s]', name)
        return self.load(pkg, nodetype, name, namespace, remappings, '')

    def load(self,
             pkg: str,
             nodetype: str,
             name: str,
             namespace: str,
             remappings: Dict[str, str],
             args: str
             ) -> None:
        """Loads a node using the provided instructions.

        Parameters
        ----------
        pkg: str
            the name of the package to which the node belongs.
        nodetype: str
            the name of the type of node that should be loaded.
        name: str
            the name that should be assigned to the node.
        namespace: str
            the namespace into which the node should be loaded.
        remappings: Dict[str, str]
            a dictionary of name remappings that should be applied
            to this node, where keys correspond to old names and values
            correspond to new names.
        args: str
            a string containing command-line arguments to the node.

        Raises
        ------
        Exception
            if there is no model for the given node type.
        """
        args = args.strip()
        if nodetype == 'nodelet':
            if args == 'manager':
                return self.create_nodelet_manager(name)
            elif args.startswith('standalone '):
                pkg_and_nodetype = args.partition(' ')[2]
                pkg, _, nodetype = pkg_and_nodetype.partition('/')
                return self.load_nodelet(pkg, nodetype, name, namespace, remappings)
            else:
                load, pkg_and_nodetype, mgr = args.split(' ')
                pkg, _, nodetype = pkg_and_nodetype.partition('/')
                return self.load_nodelet(pkg, nodetype, name, namespace, remappings, mgr)

        if remappings:
            logger.info("using remappings: %s", remappings)

        try:
            model = Model.find(pkg, nodetype)
        except Exception:
            m = "failed to find model for node type [{}] in package [{}]"
            m = m.format(nodetype, pkg)
            logger.warning(m)
            raise Exception(m)

        ctx = NodeContext(name=name,
                          namespace=namespace,
                          kind=nodetype,
                          package=pkg,
                          args=args,
                          remappings=remappings,
                          files=self.__files,
                          params=self.__params)
        model.eval(ctx)

        self.__nodes.add(ctx.summarize())<|MERGE_RESOLUTION|>--- conflicted
+++ resolved
@@ -280,11 +280,9 @@
         """Constructs an interpreter for a given Docker image."""
         rsw = roswire.ROSWire()  # TODO don't maintain multiple instances
         with rsw.launch(image, sources) as app:
-<<<<<<< HEAD
             yield Interpreter(app.files, app.shell)
 
-=======
->>>>>>> 526a7d71
+
     def __init__(self,
                  files: dockerblade.files.FileSystem,
                  shell: dockerblade.shell.Shell
