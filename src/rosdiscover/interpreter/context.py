--- conflicted
+++ resolved
@@ -62,7 +62,7 @@
             ns += ' /'
         return f'{ns}{self.__name}'
 
-<<<<<<< HEAD
+
     def _apply_remappings(self, name: str) -> str:
         """Applies any appropriate remappings to a fully qualified name."""
         for remap_from in sorted(self.__remappings):
@@ -72,16 +72,6 @@
                 logger.info(f"applying remapping from [{name}] to [{name_new}]")
                 name = name_new
         return name
-=======
-    def _remap(self, name: str) -> str:
-        if name in self.__remappings:
-            name_new = self.__remappings[name]
-            logger.info("applying remapping from [%s] to [%s]",
-                        name, name_new)
-            return name_new
-        else:
-            return name
->>>>>>> f0671eab
 
     def summarize(self) -> NodeSummary:
         return NodeSummary(name=self.__name,
@@ -99,24 +89,10 @@
                            action_servers=self.__action_servers,
                            action_clients=self.__action_clients)
 
-<<<<<<< HEAD
+
     def _resolve_without_remapping(self, name: str) -> str:
         """Resolves a given name to a global name, without applying
         any remappings, within the context of this node."""
-=======
-    def resolve(self, name: str) -> str:
-        """Resolves a given name within the context of this node.
-
-        Returns
-        -------
-        str
-            the fully qualified form of a given name.
-
-        References
-        ----------
-        * http://wiki.ros.org/Names
-        """
->>>>>>> f0671eab
         # global
         if name[0] == '/':
             return name
@@ -126,7 +102,7 @@
         # relative and base names
         else:
             return rosname.namespace_join(self.__namespace, name)
-<<<<<<< HEAD
+
 
     def resolve(self, name: str) -> str:
         """Resolves a given name within the context of this node.
@@ -142,8 +118,6 @@
         """
         name = self._resolve_without_remapping(name)
         return self._apply_remappings(name)
-=======
->>>>>>> f0671eab
 
     def provide(self, service: str, fmt: str) -> None:
         """Instructs the node to provide a service."""
