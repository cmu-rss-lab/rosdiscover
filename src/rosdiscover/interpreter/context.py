--- conflicted
+++ resolved
@@ -198,22 +198,14 @@
         ns = self.resolve(ns)
         self._action_servers.add((ns, fmt))
 
-<<<<<<< HEAD
+        # Topics are implicit because they are created by the action server
+        # and are only really intended for interaction between the
+        # action client and action server.
         self.sub(f'{ns}/goal', f'{fmt}Goal', implicit=True)
         self.sub(f'{ns}/cancel', 'actionlib_msgs/GoalID', implicit=True)
         self.pub(f'{ns}/status', 'actionlib_msgs/GoalStatusArray', implicit=True)
         self.pub(f'{ns}/feedback', f'{fmt}Feedback', implicit=True)
         self.pub(f'{ns}/result', f'{fmt}Result', implicit=True)
-=======
-        # Topics are implicit because they are created by the action server
-        # and are only really intended for interaction between the
-        # action client and action server.
-        self.sub(f'{ns}/goal', f'{fmt}Goal')
-        self.sub(f'{ns}/cancel', 'actionlib_msgs/GoalID')
-        self.pub(f'{ns}/status', 'actionlib_msgs/GoalStatusArray')
-        self.pub(f'{ns}/feedback', f'{fmt}Feedback')
-        self.pub(f'{ns}/result', f'{fmt}Result')
->>>>>>> 04d65600
 
     def action_client(self, ns: str, fmt: str) -> None:
         """Creates a new action client.
@@ -230,22 +222,14 @@
         ns = self.resolve(ns)
         self._action_clients.add((ns, fmt))
 
-<<<<<<< HEAD
+        # Topics are implicit because they are created by the action client
+        # and are only really intended for interaction between the
+        # action client and action server.
         self.pub(f'{ns}/goal', f'{fmt}Goal', implicit=True)
         self.pub(f'{ns}/cancel', 'actionlib_msgs/GoalID', implicit=True)
         self.sub(f'{ns}/status', 'actionlib_msgs/GoalStatusArray', implicit=True)
         self.sub(f'{ns}/feedback', f'{fmt}Feedback', implicit=True)
         self.sub(f'{ns}/result', f'{fmt}Result', implicit=True)
-=======
-        # Topics are implicit because they are created by the action client
-        # and are only really intended for interaction between the
-        # action client and action server.
-        self.pub(f'{ns}/goal', f'{fmt}Goal')
-        self.pub(f'{ns}/cancel', 'actionlib_msgs/GoalID')
-        self.sub(f'{ns}/status', 'actionlib_msgs/GoalStatusArray')
-        self.sub(f'{ns}/feedback', f'{fmt}Feedback')
-        self.sub(f'{ns}/result', f'{fmt}Result')
->>>>>>> 04d65600
 
     def load_plugin(self, plugin: 'ModelPlugin') -> None:
         """Loads a given dynamic plugin."""
