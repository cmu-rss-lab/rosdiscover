# -*- coding: utf-8 -*-
import typing
from typing import Any, List, Mapping, Optional, Set, Tuple

import attr
import dockerblade
<<<<<<< HEAD
=======
from roswire import AppInstance, ROSDistribution, ROSVersion
>>>>>>> ad35e4b0
import roswire.name as rosname
from loguru import logger
from roswire import AppInstance, ROSVersion, ROSDistribution

from .parameter import ParameterServer
from .summary import NodeSummary
from ..core import Action, Service, Topic

if typing.TYPE_CHECKING:
    from .plugin import ModelPlugin


@attr.s(slots=True, auto_attribs=True)
class NodeContext:
    name: str
    namespace: str
    kind: str
    package: str
    args: str
    remappings: Mapping[str, str]
    launch_filename: str
    app: "AppInstance" = attr.ib(repr=False)
    _params: ParameterServer = attr.ib(repr=False)
    _files: dockerblade.files.FileSystem = attr.ib(repr=False)
    _nodelet: bool = attr.ib(default=False, repr=False)
    _placeholder: bool = attr.ib(default=False, repr=False)
    _uses: Set[Service] = attr.ib(factory=set, repr=False)
    _provides: Set[Service] = attr.ib(factory=set, repr=False)
    _subs: Set[Topic] = attr.ib(factory=set, repr=False)
    _pubs: Set[Topic] = attr.ib(factory=set, repr=False)
    _action_servers: Set[Action] = attr.ib(factory=set, repr=False)
    _action_clients: Set[Action] = attr.ib(factory=set, repr=False)
    # The tuple is (name, dynamic) where name is the name of the parameter
    # and dynamic is whether the node reacts to updates to the parameter via reconfigure
    _reads: Set[Tuple[str, bool]] = attr.ib(factory=set, repr=False)
    _writes: Set[str] = attr.ib(factory=set, repr=False)
    _plugins: List['ModelPlugin'] = attr.ib(factory=list)

    def __attrs_post_init__(self) -> None:
        assert rosname.name_is_legal(self.namespace)
        self.namespace = rosname.global_name(self.namespace)
        self.remappings = {
            self._resolve_without_remapping(x):
                self._resolve_without_remapping(y)
            for (x, y) in self.remappings.items()
        }

    @property
    def fullname(self) -> str:
        ns = self.namespace
        if ns[-1] != '/':
            ns += ' /'
        return f'{ns}{self.name}'

    @property
    def ros_distro(self) -> ROSDistribution:
        return self.app.description.distribution

    def _apply_remappings(self, name: str) -> str:
        """Applies any appropriate remappings to a fully qualified name."""
        for remap_from in sorted(self.remappings):
            remap_to = self.remappings[remap_from]
            if name.startswith(remap_from):
                name_new = name.replace(remap_from, remap_to, 1)
                logger.info(f"applying remapping from [{name}] to [{name_new}]")
                name = name_new
        return name

    def summarise(self) -> NodeSummary:
        return NodeSummary(name=self.name,
                           fullname=self.fullname,
                           filename=self.launch_filename,
                           namespace=self.namespace,
                           kind=self.kind,
                           package=self.package,
                           nodelet=self._nodelet,
                           placeholder=self._placeholder,
                           reads=self._reads,
                           writes=self._writes,
                           pubs=self._pubs,
                           subs=self._subs,
                           provides=self._provides,
                           uses=self._uses,
                           action_servers=self._action_servers,
                           action_clients=self._action_clients)

    def _resolve_without_remapping(self, name: str) -> str:
        """Resolves a given name to a global name, without applying
        any remappings, within the context of this node."""
        # global
        if name[0] == '/':
            return name
        # private
        elif name[0] == '~':
            return f'{self.fullname}/{name[1:]}'
        # relative and base names
        else:
            return rosname.namespace_join(self.namespace, name)

    def resolve(self, name: str) -> str:
        """Resolves a given name within the context of this node.

        Returns
        -------
        str
            The fully qualified form of a given name.

        References
        ----------
        * http://wiki.ros.org/Names
        """
        name = self._resolve_without_remapping(name)
        return self._apply_remappings(name)

    def provide(self, service: str, fmt: str) -> None:
        """Instructs the node to provide a service."""
        logger.debug(f"node [{self.name}] provides service [{service}] "
                     f"using format [{fmt}]")
        service_name_full = self.resolve(service)
        self._provides.add(Service(name=service_name_full, format=fmt))

    def use(self, service: str, fmt: str) -> None:
        """Instructs the node to use a given service."""
        logger.debug(f"node [{self.name}] uses a service [{service}] "
                     f"with format [{fmt}]")
        service_name_full = self.resolve(service)
        self._uses.add(Service(name=service_name_full, format=fmt))

    def sub(self, topic_name: str, fmt: str, implicit: bool = False) -> None:
        """Subscribes the node to a given topic.

        Parameters
        ----------
        topic_name: str
            The unqualified name of the topic.
        fmt: str
            The name of message format used by the topic.
        implicit: bool
            the topic is implicit (e.g., generated by action server or client)
            and probably shouldn't be subscribed to directly
        """
        topic_name_full = self.resolve(topic_name)
        logger.debug(f"node [{self.name}] subscribes to topic "
                     f"[{topic_name}] with format [{fmt}]")
        self._subs.add(Topic(name=topic_name_full, format=fmt, implicit=implicit))

    def pub(self, topic_name: str, fmt: str, implicit: bool = False) -> None:
        """Instructs the node to publish to a given topic.

        Parameters
        ----------
        topic_name: str
            the unqualified name of the topic.
        fmt: str
            the message format used by the topic.
        implicit: bool
            the topic is implicit (e.g., generated by action server or client)
            and probably shouldn't be subscribed to directly
        """
        topic_name_full = self.resolve(topic_name)
        logger.debug(f"node [{self.name}] publishes to topic "
                     f"[{topic_name}] with format [{fmt}]")
        self._pubs.add(Topic(name=topic_name_full, format=fmt, implicit=implicit))

    def read(self,
             param: str,
             default: Optional[Any] = None,
             dynamic: bool = False
             ) -> Any:
        """Obtains the value of a given parameter from the parameter server."""
        logger.debug(f"node [{self.name}] reads parameter [{param}]")
        param = self.resolve(param)
        self._reads.add((param, dynamic))
        return self._params.get(param, default)

    def write(self, param: str, val: Any) -> None:
        logger.debug(f"node [{self.name}] writes [{val}] to "
                     f"parameter [{param}]")
        param = self.resolve(param)
        self._writes.add(param)

    def read_file(self, fn: str) -> str:
        """Reads the contents of a text file."""
        return self._files.read(fn)

    def action_server(self, ns: str, fmt: str) -> None:
        """Creates a new action server.

        Parameters
        ----------
        ns: str
            the namespace of the action server.
        fmt: str
            the name of the action format used by the server.
        """
        logger.debug(f"node [{self.name}] provides action server "
                     f"[{ns}] with format [{fmt}]")
        ns = self.resolve(ns)
        self._action_servers.add(Action(name=ns, format=fmt))
<<<<<<< HEAD
        if self.actions_have_topics():
=======
        if self.ros_distro.ros == ROSVersion.ROS1:
>>>>>>> ad35e4b0
            # Topics are implicit because they are created by the action server
            # and are only really intended for interaction between the
            # action client and action server.
            self.sub(f'{ns}/goal', f'{fmt}Goal', implicit=True)
            self.sub(f'{ns}/cancel', 'actionlib_msgs/GoalID', implicit=True)
            self.pub(f'{ns}/status', 'actionlib_msgs/GoalStatusArray', implicit=True)
            self.pub(f'{ns}/feedback', f'{fmt}Feedback', implicit=True)
            self.pub(f'{ns}/result', f'{fmt}Result', implicit=True)

    def action_client(self, ns: str, fmt: str) -> None:
        """Creates a new action client.

        Parameters
        ----------
        ns: str
            the namespace of the corresponding action server.
        fmt: str
            the name of the action format used by the server.
        """
        logger.debug(f"node [{self.name}] provides action client "
                     f"[{ns}] with format [{fmt}]")
        ns = self.resolve(ns)
        self._action_clients.add(Action(name=ns, format=fmt))

<<<<<<< HEAD
        if self.actions_have_topics():
=======
        if self.ros_distro.ros == ROSVersion.ROS1:
>>>>>>> ad35e4b0
            # Topics are implicit because they are created by the action client
            # and are only really intended for interaction between the
            # action client and action server.
            self.pub(f'{ns}/goal', f'{fmt}Goal', implicit=True)
            self.pub(f'{ns}/cancel', 'actionlib_msgs/GoalID', implicit=True)
            self.sub(f'{ns}/status', 'actionlib_msgs/GoalStatusArray', implicit=True)
            self.sub(f'{ns}/feedback', f'{fmt}Feedback', implicit=True)
            self.sub(f'{ns}/result', f'{fmt}Result', implicit=True)

    def actions_have_topics(self):
        distribution = self.app.description.distribution
        if distribution == ROSVersion.ROS1:
            return True
        else:
            return distribution < ROSDistribution.FOXY

    def load_plugin(self, plugin: 'ModelPlugin') -> None:
        """Loads a given dynamic plugin."""
        logger.debug(f'loading plugin in node [{self.name}]: {plugin}')
        self._plugins.append(plugin)

    def mark_nodelet(self) -> None:
        self._nodelet = True

    def mark_placeholder(self) -> None:
        self._placeholder = True<|MERGE_RESOLUTION|>--- conflicted
+++ resolved
@@ -4,10 +4,7 @@
 
 import attr
 import dockerblade
-<<<<<<< HEAD
-=======
 from roswire import AppInstance, ROSDistribution, ROSVersion
->>>>>>> ad35e4b0
 import roswire.name as rosname
 from loguru import logger
 from roswire import AppInstance, ROSVersion, ROSDistribution
@@ -207,11 +204,7 @@
                      f"[{ns}] with format [{fmt}]")
         ns = self.resolve(ns)
         self._action_servers.add(Action(name=ns, format=fmt))
-<<<<<<< HEAD
         if self.actions_have_topics():
-=======
-        if self.ros_distro.ros == ROSVersion.ROS1:
->>>>>>> ad35e4b0
             # Topics are implicit because they are created by the action server
             # and are only really intended for interaction between the
             # action client and action server.
@@ -236,11 +229,7 @@
         ns = self.resolve(ns)
         self._action_clients.add(Action(name=ns, format=fmt))
 
-<<<<<<< HEAD
         if self.actions_have_topics():
-=======
-        if self.ros_distro.ros == ROSVersion.ROS1:
->>>>>>> ad35e4b0
             # Topics are implicit because they are created by the action client
             # and are only really intended for interaction between the
             # action client and action server.
