# -*- coding: utf-8 -*-
"""
Provides a simple command-line interface.
"""
from typing import Any, Mapping, Sequence
import argparse
import os

from loguru import logger
import roswire
import yaml

from . import models
from .acme import AcmeGenerator
from .config import Config
from .interpreter import Interpreter, Model

DESC = 'discovery of ROS architectures'


def _launch(config: Config) -> Interpreter:
    rsw = roswire.ROSWire()
    logger.info(f"reconstructing architecture for image [{config.image}]")
    # FIXME passing interpreter outside of the context is very weird/bad
    with Interpreter.for_image(config.image, config.sources) as interpreter:
        for fn_launch in config.launches:
            logger.info(f"simulating launch [{fn_launch}]")
            interpreter.launch(fn_launch)
        return interpreter


def _launch_config(args):
    config = Config.from_yaml_file(args.config)
    return _launch(config)


def launch(args):
    """Simulates the architectural effects of a `roslaunch` command."""
    interpreter = _launch_config(args)
    output = [n.to_dict() for n in interpreter.nodes]
    if args.output is not None:
        with open(args.output,'w') as of:
            yaml.dump(output,of, default_flow_style=False)
    else:
        print(yaml.dump(output, default_flow_style=False))


def generate_acme(args):
    """Generates an Acme description for a given roslaunch command."""
    interpreter = _launch_config(args)
    nodes = [n.to_dict for n in interpreter.nodes]
<<<<<<< HEAD
    acme_gen = AcmeGenerator(nodes, args.acme)
    acme = acme_gen.generate_acme()
    if args.acme is not None:
        print("Writing Acme to %s" %args.acme)
        with open(args.acme,'w') as f:
            f.write(acme)
    else:
        print(acme)
    if (args.check):
        if args.acme is None:
            (results, _) = acme_gen.check_acme_string(acme)
        else:
            (results, _) = acme_gen.check_acme_file(args.acme)
        print(results)
=======
    acme_gen = AcmeGenerator(nodes, args.acme, args.jar)
    acme = acme_gen.generate_acme()
>>>>>>> a8fd2d12

    acme_gen.generate_acme_file(acme)

    if args.acme is None:
        print(acme)
        if args.check:
            acme_gen.check_acme(acme)
    else:
        if args.check:
            acme_gen.check_acme()

def rostopic_list(args):
    # simulates the list command
    interpreter = _launch_config(args)
    topics = set()
    for node in interpreter.nodes:
        topics |= set(x for (x, _) in node.pubs | node.subs)
    print('\n'.join(sorted(topics)))


def rosservice_list(args):
    interpreter = _launch_config(args)
    services = set()
    for node in interpreter.nodes:
        services |= set(s for (s, _) in node.provides)
    print('\n'.join(sorted(services)))

class MultiLineFormatter(argparse.HelpFormatter):
    def _split_lines(self, text, width):
        if text.startswith('R|'):
            return text[2:].splitlines()
        return argparse.HelpFormatter._split_lines(self, text, width)

config_help="""R|A YAML file defining the configuration.
- indicates stdin.
%s""" %Config.__doc__

<<<<<<< HEAD

=======
>>>>>>> a8fd2d12
def main():
    logger.enable('roswire')
    parser = argparse.ArgumentParser(description=DESC)
    subparsers = parser.add_subparsers()

    p = subparsers.add_parser(
        'launch',
<<<<<<< HEAD
        help='simulates the effects of a roslaunch.',
        formatter_class=MultiLineFormatter)
=======
        help='simulates the effects of a roslaunch.', formatter_class=MultiLineFormatter)
>>>>>>> a8fd2d12
    p.add_argument('--output', type=str, help="file to output YAML to")
    p.add_argument('config', type=argparse.FileType('r'), help=config_help)

    p.set_defaults(func=launch)

    p = subparsers.add_parser(
        'rostopic',
<<<<<<< HEAD
        help='simulates the output of rostopic for a given configuration.',
        formatter_class=MultiLineFormatter)

=======
        help='simulates the output of rostopic for a given configuration.', formatter_class=MultiLineFormatter)
>>>>>>> a8fd2d12
    p.add_argument('config', type=argparse.FileType('r'), help=config_help)

    p.set_defaults(func=rostopic_list)

    p = subparsers.add_parser(
        'rosservice',
<<<<<<< HEAD
        help='simulates the output of rosservice for a given configuration.',
        formatter_class=MultiLineFormatter)

    p.add_argument('config', type=argparse.FileType('r'), help=config_help)
    p.set_defaults(func=rosservice_list)

    p = subparsers.add_parser('acme',
        help='generates Acme from a source file',
        formatter_class=MultiLineFormatter)
    p.add_argument("--acme", type=str, default="generated.acme", help='Output to the named Acme file')
=======
        help='simulates the output of rosservice for a given configuration.', formatter_class=MultiLineFormatter)
    p.add_argument('config', type=argparse.FileType('r'), help=config_help)
    p.set_defaults(func=rosservice_list)

    p = subparsers.add_parser('acme', help='generates Acme from a source file', formatter_class=MultiLineFormatter)
    p.add_argument("--acme", type=str, default="generated.acme", help='Output to the named Acme file')

    p.add_argument("--check", "-c", action='store_true')
    p.add_argument("--jar", type=str, help='Pointer to the Acme jar file', default='lib/acme.standalone-ros.jar')


>>>>>>> a8fd2d12
    p.add_argument('config', type=argparse.FileType('r'), help=config_help)
    p.set_defaults(func=generate_acme)

    args = parser.parse_args()
    if 'func' in args:
        args.func(args)<|MERGE_RESOLUTION|>--- conflicted
+++ resolved
@@ -49,25 +49,9 @@
     """Generates an Acme description for a given roslaunch command."""
     interpreter = _launch_config(args)
     nodes = [n.to_dict for n in interpreter.nodes]
-<<<<<<< HEAD
-    acme_gen = AcmeGenerator(nodes, args.acme)
-    acme = acme_gen.generate_acme()
-    if args.acme is not None:
-        print("Writing Acme to %s" %args.acme)
-        with open(args.acme,'w') as f:
-            f.write(acme)
-    else:
-        print(acme)
-    if (args.check):
-        if args.acme is None:
-            (results, _) = acme_gen.check_acme_string(acme)
-        else:
-            (results, _) = acme_gen.check_acme_file(args.acme)
-        print(results)
-=======
+
     acme_gen = AcmeGenerator(nodes, args.acme, args.jar)
     acme = acme_gen.generate_acme()
->>>>>>> a8fd2d12
 
     acme_gen.generate_acme_file(acme)
 
@@ -105,10 +89,7 @@
 - indicates stdin.
 %s""" %Config.__doc__
 
-<<<<<<< HEAD
 
-=======
->>>>>>> a8fd2d12
 def main():
     logger.enable('roswire')
     parser = argparse.ArgumentParser(description=DESC)
@@ -116,12 +97,8 @@
 
     p = subparsers.add_parser(
         'launch',
-<<<<<<< HEAD
         help='simulates the effects of a roslaunch.',
         formatter_class=MultiLineFormatter)
-=======
-        help='simulates the effects of a roslaunch.', formatter_class=MultiLineFormatter)
->>>>>>> a8fd2d12
     p.add_argument('--output', type=str, help="file to output YAML to")
     p.add_argument('config', type=argparse.FileType('r'), help=config_help)
 
@@ -129,43 +106,29 @@
 
     p = subparsers.add_parser(
         'rostopic',
-<<<<<<< HEAD
         help='simulates the output of rostopic for a given configuration.',
         formatter_class=MultiLineFormatter)
 
-=======
-        help='simulates the output of rostopic for a given configuration.', formatter_class=MultiLineFormatter)
->>>>>>> a8fd2d12
     p.add_argument('config', type=argparse.FileType('r'), help=config_help)
 
     p.set_defaults(func=rostopic_list)
 
     p = subparsers.add_parser(
         'rosservice',
-<<<<<<< HEAD
-        help='simulates the output of rosservice for a given configuration.',
+        help='simulates the output of rosservice for a given configuration.', 
         formatter_class=MultiLineFormatter)
-
     p.add_argument('config', type=argparse.FileType('r'), help=config_help)
     p.set_defaults(func=rosservice_list)
 
-    p = subparsers.add_parser('acme',
-        help='generates Acme from a source file',
-        formatter_class=MultiLineFormatter)
-    p.add_argument("--acme", type=str, default="generated.acme", help='Output to the named Acme file')
-=======
-        help='simulates the output of rosservice for a given configuration.', formatter_class=MultiLineFormatter)
-    p.add_argument('config', type=argparse.FileType('r'), help=config_help)
-    p.set_defaults(func=rosservice_list)
-
-    p = subparsers.add_parser('acme', help='generates Acme from a source file', formatter_class=MultiLineFormatter)
+    p = subparsers.add_parser('acme', 
+                              help='generates Acme from a source file', 
+                              formatter_class=MultiLineFormatter)
     p.add_argument("--acme", type=str, default="generated.acme", help='Output to the named Acme file')
 
     p.add_argument("--check", "-c", action='store_true')
     p.add_argument("--jar", type=str, help='Pointer to the Acme jar file', default='lib/acme.standalone-ros.jar')
 
 
->>>>>>> a8fd2d12
     p.add_argument('config', type=argparse.FileType('r'), help=config_help)
     p.set_defaults(func=generate_acme)
 
