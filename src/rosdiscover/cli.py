--- conflicted
+++ resolved
@@ -10,16 +10,8 @@
 
 from .acme import AcmeGenerator
 from .config import Config
-<<<<<<< HEAD
-from .interpreter import Interpreter, Model
+from .interpreter import Interpreter, SystemSummary
 from .recover import RecoveryTool
-
-CONFIG_HELP = f"""R|A YAML file defining the configuration.
-- indicates stdin.
-{Config.__doc__}"""
-=======
-from .interpreter import Interpreter, SystemSummary
->>>>>>> 300b7ad5
 
 DESC = 'discovery of ROS architectures'
 CONFIG_HELP = """R|A YAML file defining the configuration.
@@ -90,7 +82,6 @@
     print('\n'.join(sorted(services)))
 
 
-<<<<<<< HEAD
 def recover(args):
     node = args.node
     package = args.package
@@ -105,22 +96,14 @@
     raise NotImplementedError
 
 
-=======
->>>>>>> 300b7ad5
 class MultiLineFormatter(argparse.HelpFormatter):
     def _split_lines(self, text, width):
         if text.startswith('R|'):
             return text[2:].splitlines()
         return argparse.HelpFormatter._split_lines(self, text, width)
 
-<<<<<<< HEAD
-def main():
-    logger.enable('comby')
-    logger.enable('rosdiscover')
-=======
 
 def main() -> None:
->>>>>>> 300b7ad5
     logger.enable('roswire')
     parser = argparse.ArgumentParser(description=DESC)
     subparsers = parser.add_subparsers()
@@ -131,28 +114,13 @@
         formatter_class=MultiLineFormatter)
     p.add_argument('--output', type=str, help="file to output YAML to")
     p.add_argument('config', type=argparse.FileType('r'), help=CONFIG_HELP)
-<<<<<<< HEAD
-    p.set_defaults(func=launch)
-
-    p = subparsers.add_parser(
-        'recover',
-        help='attempts to recover an architectural model for a node.')
-    p.add_argument('config', type=argparse.FileType('r'), help=CONFIG_HELP)
-    p.add_argument('package', type=str,
-        help='The name of the package to which the node belongs.')
-    p.add_argument('node', type=str, help='The name of the node.')
-    p.set_defaults(func=recover)
-=======
-
     p.set_defaults(func=launch)
 
     p = subparsers.add_parser(
         'rostopic',
         help='simulates the output of rostopic for a given configuration.',
         formatter_class=MultiLineFormatter)
-
     p.add_argument('config', type=argparse.FileType('r'), help=CONFIG_HELP)
->>>>>>> 300b7ad5
 
     p = subparsers.add_parser(
         'rostopic',
@@ -165,16 +133,6 @@
         'rosservice',
         help='simulates the output of rosservice for a given configuration.',
         formatter_class=MultiLineFormatter)
-<<<<<<< HEAD
-
-    p.add_argument('config', type=argparse.FileType('r'), help=CONFIG_HELP)
-    p.set_defaults(func=rosservice_list)
-
-    p = subparsers.add_parser('acme',
-            help='generates Acme from a source file',
-            formatter_class=MultiLineFormatter)
-    p.add_argument("--acme", type=str, default="generated.acme", help='Output to the named Acme file')
-=======
     p.add_argument('config', type=argparse.FileType('r'), help=CONFIG_HELP)
     p.set_defaults(func=rosservice_list)
 
@@ -187,7 +145,6 @@
     p.add_argument("--check", "-c", action='store_true')
     p.add_argument("--jar", type=str, help='Pointer to the Acme jar file', default=acme_jar_path)
 
->>>>>>> 300b7ad5
     p.add_argument('config', type=argparse.FileType('r'), help=CONFIG_HELP)
     p.set_defaults(func=generate_acme)
 
