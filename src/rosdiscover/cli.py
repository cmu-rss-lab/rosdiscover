--- conflicted
+++ resolved
@@ -18,10 +18,6 @@
 DESC = 'discovery of ROS architectures'
 
 
-<<<<<<< HEAD
-=======
-<<<<<<< HEAD
->>>>>>> 526a7d71
 def _launch(config: Config) -> Interpreter:
     rsw = roswire.ROSWire()
     logger.info(f"reconstructing architecture for image [{config.image}]")
@@ -53,25 +49,8 @@
     """Generates an Acme description for a given roslaunch command."""
     interpreter = _launch_config(args)
     nodes = [n.to_dict for n in interpreter.nodes]
-<<<<<<< HEAD
     acme_gen = AcmeGenerator(nodes, args.acme, args.jar)
     acme = acme_gen.generate_acme()
-=======
-    acme_gen = AcmeGenerator(nodes, args.acme)
-    acme = acme_gen.generate_acme()
-    if args.acme is not None:
-        print("Writing Acme to %s" %args.acme)
-        with open(args.acme,'w') as f:
-            f.write(acme)
-    else:
-        print(acme)
-    if (args.check):
-        if args.acme is None:
-            (results, _) = acme_gen.check_acme_string(acme)
-        else:
-            (results, _) = acme_gen.check_acme_file(args.acme)
-        print(results)
->>>>>>> 526a7d71
 
     acme_gen.generate_acme_file(acme)
 
@@ -125,11 +104,6 @@
     p = subparsers.add_parser(
         'rostopic',
         help='simulates the output of rostopic for a given configuration.', formatter_class=MultiLineFormatter)
-<<<<<<< HEAD
-
-=======
-    
->>>>>>> 526a7d71
     p.add_argument('config', type=argparse.FileType('r'), help=config_help)
 
     p.set_defaults(func=rostopic_list)
@@ -137,23 +111,16 @@
     p = subparsers.add_parser(
         'rosservice',
         help='simulates the output of rosservice for a given configuration.', formatter_class=MultiLineFormatter)
-<<<<<<< HEAD
-
-=======
-    
->>>>>>> 526a7d71
     p.add_argument('config', type=argparse.FileType('r'), help=config_help)
     p.set_defaults(func=rosservice_list)
 
     p = subparsers.add_parser('acme', help='generates Acme from a source file', formatter_class=MultiLineFormatter)
     p.add_argument("--acme", type=str, default="generated.acme", help='Output to the named Acme file')
-<<<<<<< HEAD
 
     p.add_argument("--check", "-c", action='store_true')
     p.add_argument("--jar", type=str, help='Pointer to the Acme jar file', default='lib/acme.standalone-ros.jar')
 
-=======
->>>>>>> 526a7d71
+
     p.add_argument('config', type=argparse.FileType('r'), help=config_help)
     p.set_defaults(func=generate_acme)
 
