"""
Provides a simple command-line interface.
"""
import logging
import argparse

import yaml

from .workspace import Workspace
from .interpreter import Interpreter
from .acme import AcmeGenerator
from . import models

DESC = 'discovery of ROS architectures'

logger = logging.getLogger(__name__)  # type: logging.Logger
logger.setLevel(logging.DEBUG)


def _launch(fn_launch, dir_workspace):
    logger.info("simulating launch [%s] inside workspace [%s]",
                fn_launch, dir_workspace)

    workspace = Workspace(dir_workspace)
    interpreter = Interpreter(workspace)
    interpreter.launch(fn_launch)
    return interpreter


def launch(args):
    """
    Simulates the architectural effects of a `roslaunch` command.
    """
    interpreter = _launch(args.filename, args.workspace)
    output = [n.to_dict() for n in interpreter.nodes]
    print(yaml.dump(output, default_flow_style=False))

def generate_acme(args):
    """
    Generates an Acme description from the launch file
    """
    interpreter = _launch(args.filename, args.workspace)
    nodes = [n.to_dict for n in interpreter.nodes]
    acme_gen = AcmeGenerator(nodes,args.filename)
    print(acme_gen.generate_acme())


def rostopic_list(args):
    # simulates the list command
    interpreter = _launch(args.filename, args.workspace)
    topics = set()
    for node in interpreter.nodes:
        topics |= set(x for (x, _) in node.pubs | node.subs)
    print('\n'.join(sorted(topics)))


def rosservice_list(args):
    interpreter = _launch(args.filename, args.workspace)
    services = set()
    for node in interpreter.nodes:
        services |= set(s for (s, _) in node.provides)
    print('\n'.join(sorted(services)))


def main():
    # log_to_stdout = logging.StreamHandler()
    # log_to_stdout.setLevel(logging.DEBUG)
    # logging.getLogger('rosdiscover').addHandler(log_to_stdout)

    parser = argparse.ArgumentParser(description=DESC)
    subparsers = parser.add_subparsers()

    p = subparsers.add_parser(
        'launch',
        help='simulates the effects of a roslaunch.')
    p.add_argument('filename', type=str, help='a ROS launch file')
    p.add_argument('--workspace', type=str, default='/ros_ws')
    p.set_defaults(func=launch)

    p = subparsers.add_parser(
        'rostopic',
        help='simulates the output of rostopic for a given configuration.')
    p.add_argument('filename', type=str, help='a ROS launch file')
    p.add_argument('--workspace', type=str, default='/ros_ws')
    p.set_defaults(func=rostopic_list)

<<<<<<< HEAD
    p = subparsers.add_parser(
        'rosservice',
        help='simulates the output of rosservice for a given configuration.')
    p.add_argument('filename', type=str, help='a ROS launch file')
    p.add_argument('--workspace', type=str, default='/ros_ws')
    p.set_defaults(func=rosservice_list)
=======
    p = subparsers.add_parser('acme', help='generates Acme from a source file')
    p.add_argument('filename', type=str, help='a ROS launch file')
    p.add_argument('--workspace', type=str, default='/ros_ws')
    p.set_defaults(func=generate_acme)
>>>>>>> 0aa04c55

    args = parser.parse_args()
    if 'func' in args:
        args.func(args)<|MERGE_RESOLUTION|>--- conflicted
+++ resolved
@@ -84,19 +84,14 @@
     p.add_argument('--workspace', type=str, default='/ros_ws')
     p.set_defaults(func=rostopic_list)
 
-<<<<<<< HEAD
     p = subparsers.add_parser(
         'rosservice',
         help='simulates the output of rosservice for a given configuration.')
     p.add_argument('filename', type=str, help='a ROS launch file')
     p.add_argument('--workspace', type=str, default='/ros_ws')
     p.set_defaults(func=rosservice_list)
-=======
-    p = subparsers.add_parser('acme', help='generates Acme from a source file')
-    p.add_argument('filename', type=str, help='a ROS launch file')
-    p.add_argument('--workspace', type=str, default='/ros_ws')
-    p.set_defaults(func=generate_acme)
->>>>>>> 0aa04c55
+
+
 
     args = parser.parse_args()
     if 'func' in args:
