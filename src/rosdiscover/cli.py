# -*- coding: utf-8 -*-
"""
Provides a simple command-line interface.
"""
import argparse

from loguru import logger
import yaml
import pkg_resources

from .acme import AcmeGenerator
from .config import Config
<<<<<<< HEAD
from .interpreter import Interpreter, NodeSummary
=======
from .interpreter import Interpreter, SystemSummary
>>>>>>> 6d9bc669

DESC = 'discovery of ROS architectures'
CONFIG_HELP = """R|A YAML file defining the configuration.
- indicates stdin.
{Config.__doc__}"""


def _launch(config: Config) -> SystemSummary:
    logger.info(f"reconstructing architecture for image [{config.image}]")
    with Interpreter.for_image(config.image,
                               config.sources,
                               environment=config.environment
                               ) as interpreter:
        for fn_launch in config.launches:
            logger.info(f"simulating launch [{fn_launch}]")
            interpreter.launch(fn_launch)
        return interpreter.summarise()


def _launch_config(args) -> SystemSummary:
    config = Config.from_yaml_file(args.config)
    return _launch(config)


def launch(args) -> None:
    """Simulates the architectural effects of a `roslaunch` command."""
    summary = _launch_config(args)
    output = summary.to_dict()
    if args.output:
        with open(args.output, 'w') as f:
            yaml.dump(output, f, default_flow_style=False)
    else:
        print(yaml.dump(output, default_flow_style=False))


def nodes_from_yaml(args):
    with open(args.arch.name, 'r') as f:
        data = yaml.safe_load(f)
    f.close()
    nodes = []
    for d in data:
        read = []
        write = []
        same_fields = {'pubs': [], 'subs': [], 'uses': [], 'provides': [],
                       'action-servers': [], 'action-clients': []}
        for i in same_fields:
            for j in d[i]:
                same_fields[i].append((j['name'], j['format']))
        for i in d['reads']:
            read.append((i['name'], i['dynamic']))
        for i in d['writes']:
            write.append(i)
        obj = NodeSummary(name=d['name'], fullname=d['fullname'], namespace=d['namespace'],
                          kind=d['kind'], package=d['package'], nodelet=d['nodelet'], filename=d['filename'],
                          placeholder=d['placeholder'], pubs=same_fields['pubs'], subs=same_fields['subs'],
                          reads=read, writes=write, uses=same_fields['uses'], provides=same_fields['provides'],
                          action_servers=same_fields['action-servers'], action_clients=same_fields['action-clients'])
        nodes.append(obj)
    return nodes


def generate_acme(args):
    """Generates an Acme description for a given roslaunch command."""
<<<<<<< HEAD
    if args.arch is not None:
        acme_gen = AcmeGenerator(nodes_from_yaml(args), args.acme, args.jar)

    else:
        interpreter = _launch_config(args)
        print(interpreter.nodes)
        acme_gen = AcmeGenerator(interpreter.nodes, args.acme, args.jar)

=======
    summary = _launch_config(args)
    node_summaries = summary.values()

    acme_gen = AcmeGenerator(node_summaries, args.acme, args.jar)
>>>>>>> 6d9bc669
    acme = acme_gen.generate_acme()

    acme_gen.generate_acme_file(acme)

    if args.acme is None:
        print(acme)
        if args.check:
            acme_gen.check_acme(acme)
    else:
        if args.check:
            acme_gen.check_acme()


def rostopic_list(args) -> None:
    summary = _launch_config(args)
    topics = set()
    for node in summary.values():
        topics |= set(x for (x, _) in set(node.pubs) | set(node.subs))
    print('\n'.join(sorted(topics)))


def rosservice_list(args) -> None:
    summary = _launch_config(args)
    services = set()
    for node in summary.values():
        services |= set(s for (s, _) in node.provides)
    print('\n'.join(sorted(services)))


class MultiLineFormatter(argparse.HelpFormatter):
    def _split_lines(self, text, width):
        if text.startswith('R|'):
            return text[2:].splitlines()
        return argparse.HelpFormatter._split_lines(self, text, width)


def main() -> None:
    logger.enable('roswire')
    parser = argparse.ArgumentParser(description=DESC)
    subparsers = parser.add_subparsers()

    p = subparsers.add_parser(
        'launch',
        help='simulates the effects of a roslaunch.',
        formatter_class=MultiLineFormatter)
    p.add_argument('--output', type=str, help="file to output YAML to")
    p.add_argument('config', type=argparse.FileType('r'), help=CONFIG_HELP)

    p.set_defaults(func=launch)

    p = subparsers.add_parser(
        'rostopic',
        help='simulates the output of rostopic for a given configuration.',
        formatter_class=MultiLineFormatter)

    p.add_argument('config', type=argparse.FileType('r'), help=CONFIG_HELP)

    p.set_defaults(func=rostopic_list)

    p = subparsers.add_parser(
        'rosservice',
        help='simulates the output of rosservice for a given configuration.',
        formatter_class=MultiLineFormatter)
    p.add_argument('config', type=argparse.FileType('r'), help=CONFIG_HELP)
    p.set_defaults(func=rosservice_list)

    acme_jar_path = pkg_resources.resource_filename(__name__, 'acme/lib/acme.standalone-ros.jar')
    p = subparsers.add_parser('acme',
                              help='generates Acme from a source file',
                              formatter_class=MultiLineFormatter)
    p.add_argument("--acme", type=str, default="generated.acme", help='Output to the named Acme file')

    p.add_argument("--check", "-c", action='store_true')
    p.add_argument("--jar", type=str, help='Pointer to the Acme jar file', default=acme_jar_path)

    p.add_argument('config', type=argparse.FileType('r'), help=CONFIG_HELP)
    p.add_argument('--arch', type=argparse.FileType('r'))
    p.set_defaults(func=generate_acme)

    args = parser.parse_args()
    if 'func' in args:
        args.func(args)<|MERGE_RESOLUTION|>--- conflicted
+++ resolved
@@ -10,11 +10,9 @@
 
 from .acme import AcmeGenerator
 from .config import Config
-<<<<<<< HEAD
-from .interpreter import Interpreter, NodeSummary
-=======
-from .interpreter import Interpreter, SystemSummary
->>>>>>> 6d9bc669
+
+from .interpreter import Interpreter, NodeSummary, SystemSummary
+
 
 DESC = 'discovery of ROS architectures'
 CONFIG_HELP = """R|A YAML file defining the configuration.
@@ -78,7 +76,7 @@
 
 def generate_acme(args):
     """Generates an Acme description for a given roslaunch command."""
-<<<<<<< HEAD
+
     if args.arch is not None:
         acme_gen = AcmeGenerator(nodes_from_yaml(args), args.acme, args.jar)
 
@@ -87,12 +85,7 @@
         print(interpreter.nodes)
         acme_gen = AcmeGenerator(interpreter.nodes, args.acme, args.jar)
 
-=======
-    summary = _launch_config(args)
-    node_summaries = summary.values()
 
-    acme_gen = AcmeGenerator(node_summaries, args.acme, args.jar)
->>>>>>> 6d9bc669
     acme = acme_gen.generate_acme()
 
     acme_gen.generate_acme_file(acme)
