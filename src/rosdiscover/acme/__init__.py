# -*- coding: utf-8 -*-
"""
This module is used to generate an Acme description from a set of nodes parsed
from a launch file.

The main class provided by this module is :class:`AcmeGenerator`
"""
from typing import Dict, Iterator, Optional, Tuple, List, Any
import logging
import os
import subprocess
import json
import tempfile

from loguru import logger

from ..interpreter import NodeSummary


# Constants for Acme generation
TOPIC_CONNECTOR = """   connector {conn_name} : TopicConnectorT = new TopicConnectorT extended with {{
    {roles}
        property msg_type = "{msg_type}";
        property topic = "{topic}";
    }};
    """
SERVICE_CONNECTOR = """  connector {conn_name} : ServiceConnT = new ServiceConnT extended with {{
    {roles}
    }};
   """

ACTION_CONNECTOR = """  connector {conn_name} : ActionServerConnT = new ActionServerConnT extended with {{
    {roles}
    }};
   """

NODE_COMPONENT = """   component {comp_name} : ROSNodeCompT = new ROSNodeCompT extended with {{
        {ports}
        property name = "{node_name}";
    }};
    """
NODE_PLACEHOLDER_COMPONENT = """   component {comp_name} : ROSNodeCompT, PlaceholderT = new ROSNodeCompT, PlaceholderT extended with {{
        {ports}
        property name = "{node_name}";
        property placeholder = true;
    }};
"""

SUBSCRIBER_ROLE = """    role {role_name} : ROSTopicSubscriberRoleT = new ROSTopicSubscriberRoleT;
    """

ADVERTISER_ROLE = """     role {role_name} : ROSTopicAdvertiserRoleT = new ROSTopicAdvertiserRoleT;
    """

PROVIDER_ROLE = """     role {role_name} : ROSServiceCallRoleT = new ROSServiceCallRoleT;
    """

CLIENT_ROLE = """       role {role_name} : ROSServiceProviderRoleT = new ROSServiceProviderRoleT;
    """

ACTION_CLIENT_ROLE = """      role {role_name} : ROSActionCallerRoleT = new ROSActionCallRoleT;
    """

ACTION_SERVER_ROLE = """      role {role_name} : ROSActionResponderRoleT = new ROSActionResponderRoleT;
    """

TOPIC_PORT = """     port {port_name} : ${port_type} = new ${port_type} extended with {{
        property msg_type = "{msg_type}";
        property topic = "{topic}";
    }};
    """

SUBSCRIBER_PORT = """     port {port_name} : TopicSubscribePortT = new TopicSubscribePortT extended with {{
        property msg_type = "{msg_type}";
        property topic = "{topic}";
    }};
    """
ADVERTISER_PORT = """     port {port_name} : TopicAdvertisePortT = new TopicAdvertisePortT extended with {{
        property msg_type = "{msg_type}";
        property topic = "{topic}";
    }};
    """

PROVIDER_PORT = """     port {port_name} : ServiceProviderPortT = new ServiceProviderPortT extended with {{
        property svc_type : string = "{svc_type}";
        property name : string = "{service}";
        property args : string = "";
    }};
    """

REQUIRER_PORT = """     port {port_name} : ServiceClientPortT = new ServiceClientPortT extended with {{
        property svc_type : string = "{svc_type}";
        property persistency : boolean = {persistence}
    }};
    """

ACTION_CLIENT_PORT = """    port {port_name} : ActionClientPortT = new ActionClientPortT extended with {{
        property action_type : string = "{action_type}";
    }};
    """

ACTION_SERVER_PORT = """    port {port_name}: ActionServerPortT = new ActionServerPortT extended with {{
        property action_type : string = "{action_type}";
    }};
    """

<<<<<<< HEAD
SYSTEM_TEMPLATE = """import families/ROSFam.acme; \nsystem {system_name} : ROSFam = new ROSFam extended with {{
    """
=======
def update_service_conn(conns, service, port_qualified, is_provider) -> None:
    s = {}
    if service in conns:
        s = conns[service]
    else:
        s = {"name": service, 'callers': set(), 'providers': set()}
        # s.name = service
        # s.callers= {}
        # s.providers = {}
        conns[service] = s
    if is_provider:
        s['providers'].add(port_qualified)
    else:
        s['callers'].add(port_qualified)

>>>>>>> 7bc12b5f

class AcmeGenerator:
    def __init__(self,
                 nodes: Iterator[NodeSummary],
                 acme_file: str,
<<<<<<< HEAD
                 jar: str) -> None:
=======
                 jar: Optional[str]) -> None:
>>>>>>> 7bc12b5f
        self.__nodes = nodes
        self.__acme_file = acme_file
        self.__generate_dangling_connectors = False
        self.__acme_jar = jar if jar is not None else 'lib/acme.standalone-ros.jar'

<<<<<<< HEAD
    def get_components_and_connectors(self):
        # type: () ->Tuple[Array[NodeSummary],Dict[str,Dict],Dict[str,Dict],Dict[str,Dict]]
        components: [NodeSummary] = []
        topics: Dict[str, Dict] = {}
        services: Dict[str, Dict] = {}
        actions: Dict[str, Dict] = {}
=======
    def get_components_and_connectors(self) \
            -> Tuple[List[NodeSummary], Dict[str, dict], Dict[str, dict], Dict[str, dict]]:
        components: List[NodeSummary] = []
        topics: Dict[str, dict] = {}
        services: Dict[str, dict] = {}
        actions: Dict[str, dict] = {}
>>>>>>> 7bc12b5f

        for node in self.__nodes:
            for pub in node()['pubs']:
                topic = {}
                if pub["name"] in topics:
                    topic = topics[pub["name"]]
                else:
                    topic = {'details': pub, "pubs": [], "subs": []}
                    topics[pub["name"]] = topic
                topic["pubs"].append(node()["name"])
            for sub in node()['subs']:
                topic = {}
                if sub["name"] in topics:
                    topic = topics[sub["name"]]
                else:
                    topic = {'details': sub, "pubs": [], "subs": []}
                    topics[sub["name"]] = topic
                topic["subs"].append(node()["name"])
            for prov in node()['provides']:
                service = {}
                if prov["name"] in services:
                    service = services[prov["name"]]
                else:
                    service = {'details': prov, "provs": [], "reqs": []}
                    services[prov["name"]] = service
                service["provs"].append(node()["name"])
            # for call in node()['requires']:
            #     service={}
            #     if call["name"] in services:
            #         service = services[call["name"]]
            #     else:
            #         service = {'details' : call, "provs": [], "reqs" : []}
            #         services[call["name"]] = service
            #     service["reqs"].append(node()["name"])
            for ac in node()["action-servers"]:
                action = {}
                if ac["name"] in actions:
                    action = actions[ac["name"]]
                else:
                    action = {'details': ac, "servers": [], "clients": []}
                    actions[ac["name"]] = action
                action["servers"].append(node()["name"])
            for ac in node()["action-clients"]:
                action = {}
                if ac["name"] in actions:
                    action = actions[ac["name"]]
                else:
                    action = {'details': ac, "servers": [], "clients": []}
                    actions[ac["name"]] = action
                action["clients"].append(node()["name"])
            components.append(node())
        return components, topics, services, actions

<<<<<<< HEAD
    def update_service_conn(self, conns, service, port_qualified, is_provider) -> None:
        s = {}
        if service in conns:
            s = conns[service]
        else:
            s = {"name": service, 'callers': set(), 'providers': set()}
            # s.name = service
            # s.callers= {}
            # s.providers = {}
            conns[service] = s
        if is_provider:
            s['providers'].add(port_qualified)
        else:
            s['callers'].add(port_qualified)

=======
>>>>>>> 7bc12b5f
    def update_action_conn(self, conns, action, port_qualified, is_server) -> None:
        a = {}
        if action in conns:
            a = conns[action]
        else:
            a = {'name': action, "clients": set(), 'servers': set()}
            conns[action] = a
        if is_server:
            a['servers'].add(port_qualified)
        else:
            a['clients'].add(port_qualified)

    @staticmethod
    def to_acme_name(name: str) -> str:
        return name.replace("/", "_")

    def generate_acme(self) -> str:
        components, topics, services, actions = \
            self.get_components_and_connectors()

        system_name = "RobotSystem" if self.__acme_file is None else '_'.join(self.__acme_file.split(".")[:-1])
        # system_name = os.path.basename(os.path.normpath(self.__launch_files)).split('.')[0]

<<<<<<< HEAD
        acme = SYSTEM_TEMPLATE.format(system_name=system_name)
        attachments = []
        component_strs = []
        service_conns = {}
        action_conns = {}
        attachments_to_topic = {}
=======
        acme = "import families/ROSFam.acme;\nsystem {} : ROSFam = new ROSFam extended with {\n"
        acme = acme.format(system_name)
        attachments: List[str] = []
        component_strs: List[str] = []
        service_conns: Dict[str, dict] = {}
        action_conns: Dict[str, dict] = {}
        attachments_to_topic: Dict[str, List[str]] = {}
>>>>>>> 7bc12b5f
        ATTACHMENT = "  attachment {comp}.{port} to {conn}.{role};"
        SERVICE_ATTACHMENT = "  attachment {qualified_port} to {conn}.{role};"
        for c in components:
            ports = []
            comp_name = self.to_acme_name(c.name)

            for p in c.pubs:
                if p['name'] not in attachments_to_topic.keys():
                    attachments_to_topic[p['name']] = []
                pname = f'{self.to_acme_name(p["name"])}_pub'
                port = ADVERTISER_PORT.format(port_name=pname, msg_type=p['format'], topic=p['name'])
                ports.append(port)
                attachments_to_topic[p['name']].append(
                    ATTACHMENT.format(comp=comp_name,
                                      port=pname,
                                      conn=f"{self.to_acme_name(p['name'])}_conn",
                                      role=f"{comp_name}_pub"))
<<<<<<< HEAD
            for s in c['subs']:
=======
            for s in c.subs:
>>>>>>> 7bc12b5f
                if s['name'] not in attachments_to_topic.keys():
                    attachments_to_topic[s['name']] = []
                pname = f"{self.to_acme_name(s['name'])}_sub"
                port = SUBSCRIBER_PORT.format(port_name=pname, msg_type=s['format'], topic=s['name'])
                ports.append(port)
                attachments_to_topic[s['name']].append(
                    ATTACHMENT.format(comp=comp_name,
                                      port=pname,
                                      conn=f"{self.to_acme_name(s['name'])}_conn",
                                      role=f"{comp_name}_sub"))
<<<<<<< HEAD
            for s in c['provides']:
                pname = f"{self.to_acme_name(s['name'])}_svc"
                port = PROVIDER_PORT.format(port_name=pname, svc_type=s['format'], service=s['name'])
                ports.append(port)
                self.update_service_conn(service_conns, s['name'], f"{comp_name}.{pname}", True)
=======
            for s in c.provides:
                pname = f"{self.to_acme_name(s['name'])}_svc"
                port = PROVIDER_PORT.format(port_name=pname, svc_type=s['format'], service=s['name'])
                ports.append(port)
                update_service_conn(service_conns, s['name'], f"{comp_name}.{pname}", True)
>>>>>>> 7bc12b5f
            # Left here for when we do calls
            # for s in c['calls']:
            #     pname=self.to_acme_name(s['name']) + "_call"
            #     port = REQUIRER_PORT.format(port_name=pname, svc_type=s['format'], service=s['name'])
            #     ports.append(port)
            #     self.update_service_conn(service_conns,s['name'], "%s.%s" %(comp_name, pname), False)

<<<<<<< HEAD
            for a in c['action-servers']:
                pname = self.to_acme_name(a['name']) + "_srvr";
=======
            for a in c.action_servers:
                pname = f"{AcmeGenerator.to_acme_name(a['name'])}_srvr"
>>>>>>> 7bc12b5f
                port = ACTION_SERVER_PORT.format(port_name=pname,
                                                 action_type=a['name'])
                ports.append(port)
                self.update_action_conn(action_conns,
                                        a['name'],
                                        f"{comp_name}.{pname}",
                                        True)

<<<<<<< HEAD
            for a in c['action-clients']:
                pname = self.to_acme_name(a['name']) + "_cli";
=======
            for a in c.action_clients:
                pname = f"{AcmeGenerator.to_acme_name(a['name'])}_cli"
>>>>>>> 7bc12b5f
                port = ACTION_CLIENT_PORT.format(port_name=pname,
                                                 action_type=a['name'])
                ports.append(port)
                self.update_action_conn(action_conns,
                                        a['name'],
                                        f"{comp_name}.{pname}",
                                        False)

            comp = NODE_COMPONENT.format(comp_name=comp_name,
                                         ports='\n'.join(ports),
<<<<<<< HEAD
                                         node_name=c['name'])
=======
                                         node_name=c.name)
>>>>>>> 7bc12b5f
            component_strs.append(comp)
        acme = acme + "\n".join(component_strs)

        connector_strs = []
        for t in topics:
            if len(topics[t]["pubs"]) + len(topics[t]["subs"]) > 1:
                roles = []
                for p in topics[t]["pubs"]:
<<<<<<< HEAD
                    rname = p + "_pub"
                    role = ADVERTISER_ROLE.format(role_name=rname)
                    roles.append(role)
                for s in topics[t]["subs"]:
                    rname = s + "_sub"
                    role = SUBSCRIBER_ROLE.format(role_name=rname)
                    roles.append(role)
                cname = self.to_acme_name(topics[t]["details"]['name']) + "_conn"
=======
                    rname = f"{p}_pub"
                    role = ADVERTISER_ROLE.format(role_name=rname)
                    roles.append(role)
                for s in topics[t]["subs"]:
                    rname = f"{s}_sub"
                    role = SUBSCRIBER_ROLE.format(role_name=rname)
                    roles.append(role)
                cname = AcmeGenerator.to_acme_name(topics[t]["details"]['name']) + "_conn"
>>>>>>> 7bc12b5f
                conn = TOPIC_CONNECTOR.format(conn_name=cname, roles="\n".join(roles),
                                              msg_type=topics[t]["details"]['format'],
                                              topic=topics[t]["details"]['name'])
                connector_strs.append(conn)

                for a in attachments_to_topic[t]:
                    attachments.append(a)

        for s in service_conns:
            # Only create a connector for services that are connected
            if self.__generate_dangling_connectors or (
                    len(service_conns[s]['providers']) != 0 and len(service_conns[s]['callers']) != 0):
                roles = []
                cname = f"{AcmeGenerator.to_acme_name(s)}_conn"
                for p in service_conns[s]['providers']:
                    rname = AcmeGenerator.to_acme_name(p)
                    role = PROVIDER_ROLE.format(role_name=rname)
                    roles.append(role)
                    attachments.append(SERVICE_ATTACHMENT.format(qualitifed_port=p, conn=cname, role=rname))
                for p in service_conns[s]['callers']:
                    rname = AcmeGenerator.to_acme_name(p)
                    role = CLIENT_ROLE.format(role_name=rname)
                    roles = roles.append(f"{role}\n")
                    attachments.append(SERVICE_ATTACHMENT.format(qualitifed_port=p,
                                                                 conn=cname,
                                                                 role=rname))
                connector_strs.append(SERVICE_CONNECTOR.format(conn_name=cname, roles="\n".join(roles)))

        for a in action_conns:
            # only create a connector for actions that are connected
            if self.__generate_dangling_connectors or (
                    len(action_conns[a]['servers']) != 0 and len(action_conns[a]['clients']) != 0):
                roles = []
                cname = f"{AcmeGenerator.to_acme_name(a)}_conn"
                for c in action_conns[a]['clients']:
                    rname = AcmeGenerator.to_acme_name(c)
                    role = ACTION_CLIENT_ROLE.format(role_name=rname)
                    roles.append(role)
                    attachments.append(SERVICE_ATTACHMENT.format(qualified_port=c, conn=cname, role=rname))
                for s in action_conns[s]['servers']:
                    rname = AcmeGenerator.to_acme_name(s)
                    role = ACTION_SERVER_ROLE.format(role_name=rname)
                    roles.append(role)
                    attachments.append(SERVICE_ATTACHMENT.format(qualified_port=c, conn=cname, role=rname))
                connector_strs.append(ACTION_CONNECTOR.format(conn_name=cname, roles="\n".join(roles)))
        acme = acme + "\n".join(connector_strs)
        acme = acme + "\n".join(attachments) + "}"
        self.generate_acme_file(acme)
        return acme

<<<<<<< HEAD
    def check_acme_file(self, filename):
=======
    @staticmethod
    def check_acme_file(filename: str) -> Tuple[bytes, bytes]:
>>>>>>> 7bc12b5f
        process = subprocess.Popen(['java', '-jar', 'lib/acme.standalone-ros.jar', filename])
        (output, err) = process.communicate()
        exit_code = process.wait()
        return output, err

<<<<<<< HEAD

    def check_acme_string(self,acme):
=======
    def check_acme_string(self, acme: str) -> Tuple[bytes, bytes]:
>>>>>>> 7bc12b5f
        f, filename = tempfile.mkstemp()
        try:
            with open(filename, 'w') as fi:
                fi.write(acme)
                fi.close()
            return self.check_acme_file(filename)
        finally:
            os.unlink(filename)

    def generate_acme_file(self, acme: str):
        if self.__acme_file is not None:
            logger.info(f"Writing Acme to {self.__acme_file}")
            with open(self.__acme_file, 'w') as f:
                f.write(acme)

    def check_acme(self):
        self._check_acme(self.__acme_file)

    def _check_acme(self, acme_file: str):
        (_, jf) = tempfile.mkstemp(suffix=".json")
        try:
            logger.debug("Running Acme checker")
            print("Checking architecture...")
<<<<<<< HEAD
            run = subprocess.run(["java", "-jar", self.__acme_jar, "-j", jf, __acme_file], capture_output=True)
=======
            run = subprocess.run(["java", "-jar", self.__acme_jar, "-j", jf, acme_file], capture_output=True)
>>>>>>> 7bc12b5f
            if run.returncode == 0:
                logger.debug("Checking ran successfully")
                logger.debug(run.stdout)
                with open(jf, 'r') as j:
                    checks = json.load(j)
                if len(checks["errors"]) == 0:
                    print("Robot architecture has no errors")
                else:
                    print("The following problems were found with the robot architecture:")
                    for e in checks["errors"]:
                        if 'causes' not in e.keys() or len(e['causes']) == 0:
                            print(f"    {e['error']}")
                        else:
                            for c in e["causes"]:
                                print(f"    {c}")

            else:
                logger.error("Could not run the checker")
                logger.error(run.stderr)
        finally:
            os.remove(jf)<|MERGE_RESOLUTION|>--- conflicted
+++ resolved
@@ -104,10 +104,6 @@
     }};
     """
 
-<<<<<<< HEAD
-SYSTEM_TEMPLATE = """import families/ROSFam.acme; \nsystem {system_name} : ROSFam = new ROSFam extended with {{
-    """
-=======
 def update_service_conn(conns, service, port_qualified, is_provider) -> None:
     s = {}
     if service in conns:
@@ -123,37 +119,24 @@
     else:
         s['callers'].add(port_qualified)
 
->>>>>>> 7bc12b5f
 
 class AcmeGenerator:
     def __init__(self,
                  nodes: Iterator[NodeSummary],
                  acme_file: str,
-<<<<<<< HEAD
-                 jar: str) -> None:
-=======
-                 jar: Optional[str]) -> None:
->>>>>>> 7bc12b5f
+                 jar: Optional[str]
+                 ) -> None:
         self.__nodes = nodes
         self.__acme_file = acme_file
         self.__generate_dangling_connectors = False
         self.__acme_jar = jar if jar is not None else 'lib/acme.standalone-ros.jar'
 
-<<<<<<< HEAD
-    def get_components_and_connectors(self):
-        # type: () ->Tuple[Array[NodeSummary],Dict[str,Dict],Dict[str,Dict],Dict[str,Dict]]
-        components: [NodeSummary] = []
-        topics: Dict[str, Dict] = {}
-        services: Dict[str, Dict] = {}
-        actions: Dict[str, Dict] = {}
-=======
     def get_components_and_connectors(self) \
             -> Tuple[List[NodeSummary], Dict[str, dict], Dict[str, dict], Dict[str, dict]]:
         components: List[NodeSummary] = []
         topics: Dict[str, dict] = {}
         services: Dict[str, dict] = {}
         actions: Dict[str, dict] = {}
->>>>>>> 7bc12b5f
 
         for node in self.__nodes:
             for pub in node()['pubs']:
@@ -207,24 +190,6 @@
             components.append(node())
         return components, topics, services, actions
 
-<<<<<<< HEAD
-    def update_service_conn(self, conns, service, port_qualified, is_provider) -> None:
-        s = {}
-        if service in conns:
-            s = conns[service]
-        else:
-            s = {"name": service, 'callers': set(), 'providers': set()}
-            # s.name = service
-            # s.callers= {}
-            # s.providers = {}
-            conns[service] = s
-        if is_provider:
-            s['providers'].add(port_qualified)
-        else:
-            s['callers'].add(port_qualified)
-
-=======
->>>>>>> 7bc12b5f
     def update_action_conn(self, conns, action, port_qualified, is_server) -> None:
         a = {}
         if action in conns:
@@ -248,14 +213,6 @@
         system_name = "RobotSystem" if self.__acme_file is None else '_'.join(self.__acme_file.split(".")[:-1])
         # system_name = os.path.basename(os.path.normpath(self.__launch_files)).split('.')[0]
 
-<<<<<<< HEAD
-        acme = SYSTEM_TEMPLATE.format(system_name=system_name)
-        attachments = []
-        component_strs = []
-        service_conns = {}
-        action_conns = {}
-        attachments_to_topic = {}
-=======
         acme = "import families/ROSFam.acme;\nsystem {} : ROSFam = new ROSFam extended with {\n"
         acme = acme.format(system_name)
         attachments: List[str] = []
@@ -263,7 +220,6 @@
         service_conns: Dict[str, dict] = {}
         action_conns: Dict[str, dict] = {}
         attachments_to_topic: Dict[str, List[str]] = {}
->>>>>>> 7bc12b5f
         ATTACHMENT = "  attachment {comp}.{port} to {conn}.{role};"
         SERVICE_ATTACHMENT = "  attachment {qualified_port} to {conn}.{role};"
         for c in components:
@@ -281,11 +237,7 @@
                                       port=pname,
                                       conn=f"{self.to_acme_name(p['name'])}_conn",
                                       role=f"{comp_name}_pub"))
-<<<<<<< HEAD
-            for s in c['subs']:
-=======
             for s in c.subs:
->>>>>>> 7bc12b5f
                 if s['name'] not in attachments_to_topic.keys():
                     attachments_to_topic[s['name']] = []
                 pname = f"{self.to_acme_name(s['name'])}_sub"
@@ -296,19 +248,11 @@
                                       port=pname,
                                       conn=f"{self.to_acme_name(s['name'])}_conn",
                                       role=f"{comp_name}_sub"))
-<<<<<<< HEAD
-            for s in c['provides']:
-                pname = f"{self.to_acme_name(s['name'])}_svc"
-                port = PROVIDER_PORT.format(port_name=pname, svc_type=s['format'], service=s['name'])
-                ports.append(port)
-                self.update_service_conn(service_conns, s['name'], f"{comp_name}.{pname}", True)
-=======
             for s in c.provides:
                 pname = f"{self.to_acme_name(s['name'])}_svc"
                 port = PROVIDER_PORT.format(port_name=pname, svc_type=s['format'], service=s['name'])
                 ports.append(port)
                 update_service_conn(service_conns, s['name'], f"{comp_name}.{pname}", True)
->>>>>>> 7bc12b5f
             # Left here for when we do calls
             # for s in c['calls']:
             #     pname=self.to_acme_name(s['name']) + "_call"
@@ -316,13 +260,8 @@
             #     ports.append(port)
             #     self.update_service_conn(service_conns,s['name'], "%s.%s" %(comp_name, pname), False)
 
-<<<<<<< HEAD
-            for a in c['action-servers']:
-                pname = self.to_acme_name(a['name']) + "_srvr";
-=======
             for a in c.action_servers:
                 pname = f"{AcmeGenerator.to_acme_name(a['name'])}_srvr"
->>>>>>> 7bc12b5f
                 port = ACTION_SERVER_PORT.format(port_name=pname,
                                                  action_type=a['name'])
                 ports.append(port)
@@ -331,13 +270,8 @@
                                         f"{comp_name}.{pname}",
                                         True)
 
-<<<<<<< HEAD
-            for a in c['action-clients']:
-                pname = self.to_acme_name(a['name']) + "_cli";
-=======
             for a in c.action_clients:
                 pname = f"{AcmeGenerator.to_acme_name(a['name'])}_cli"
->>>>>>> 7bc12b5f
                 port = ACTION_CLIENT_PORT.format(port_name=pname,
                                                  action_type=a['name'])
                 ports.append(port)
@@ -348,11 +282,7 @@
 
             comp = NODE_COMPONENT.format(comp_name=comp_name,
                                          ports='\n'.join(ports),
-<<<<<<< HEAD
-                                         node_name=c['name'])
-=======
                                          node_name=c.name)
->>>>>>> 7bc12b5f
             component_strs.append(comp)
         acme = acme + "\n".join(component_strs)
 
@@ -361,16 +291,6 @@
             if len(topics[t]["pubs"]) + len(topics[t]["subs"]) > 1:
                 roles = []
                 for p in topics[t]["pubs"]:
-<<<<<<< HEAD
-                    rname = p + "_pub"
-                    role = ADVERTISER_ROLE.format(role_name=rname)
-                    roles.append(role)
-                for s in topics[t]["subs"]:
-                    rname = s + "_sub"
-                    role = SUBSCRIBER_ROLE.format(role_name=rname)
-                    roles.append(role)
-                cname = self.to_acme_name(topics[t]["details"]['name']) + "_conn"
-=======
                     rname = f"{p}_pub"
                     role = ADVERTISER_ROLE.format(role_name=rname)
                     roles.append(role)
@@ -379,7 +299,6 @@
                     role = SUBSCRIBER_ROLE.format(role_name=rname)
                     roles.append(role)
                 cname = AcmeGenerator.to_acme_name(topics[t]["details"]['name']) + "_conn"
->>>>>>> 7bc12b5f
                 conn = TOPIC_CONNECTOR.format(conn_name=cname, roles="\n".join(roles),
                                               msg_type=topics[t]["details"]['format'],
                                               topic=topics[t]["details"]['name'])
@@ -430,23 +349,14 @@
         self.generate_acme_file(acme)
         return acme
 
-<<<<<<< HEAD
-    def check_acme_file(self, filename):
-=======
     @staticmethod
     def check_acme_file(filename: str) -> Tuple[bytes, bytes]:
->>>>>>> 7bc12b5f
         process = subprocess.Popen(['java', '-jar', 'lib/acme.standalone-ros.jar', filename])
         (output, err) = process.communicate()
         exit_code = process.wait()
         return output, err
 
-<<<<<<< HEAD
-
-    def check_acme_string(self,acme):
-=======
     def check_acme_string(self, acme: str) -> Tuple[bytes, bytes]:
->>>>>>> 7bc12b5f
         f, filename = tempfile.mkstemp()
         try:
             with open(filename, 'w') as fi:
@@ -470,11 +380,7 @@
         try:
             logger.debug("Running Acme checker")
             print("Checking architecture...")
-<<<<<<< HEAD
-            run = subprocess.run(["java", "-jar", self.__acme_jar, "-j", jf, __acme_file], capture_output=True)
-=======
             run = subprocess.run(["java", "-jar", self.__acme_jar, "-j", jf, acme_file], capture_output=True)
->>>>>>> 7bc12b5f
             if run.returncode == 0:
                 logger.debug("Checking ran successfully")
                 logger.debug(run.stdout)
