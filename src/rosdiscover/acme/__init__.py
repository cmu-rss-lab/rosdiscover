"""
This module is used to generate an Acme description from a set of nodes parsed
from aa launch file. 

The main class within this module is :clas:`AcmeGenerator`
"""
import json
import logging
import os
import subprocess
import tempfile

logger = logging.getLogger(__name__)  # type: logging.Logger
logger.setLevel(logging.DEBUG)

# Constants for Acme generation
TOPIC_CONNECTOR = """   connector {conn_name} : TopicConnectorT = new TopicConnectorT extended with {{
    {roles}
        property msg_type = "{msg_type}";
        property topic = "{topic}";
    }};
    """
SERVICE_CONNECTOR = """  connector {conn_name} : ServiceConnT = new ServiceConnT extended with {{
    {roles}
    }};
   """

ACTION_CONNECTOR = """  connector {conn_name} : ActionServerConnT = new ActionServerConnT extended with {{
    {roles}
    }};
   """

NODE_COMPONENT = """   component {comp_name} : ROSNodeCompT = new ROSNodeCompT extended with {{
        {ports}
        property name = "{node_name}";
    }};
    """
NODE_PLACEHOLDER_COMPONENT = """   component {comp_name} : ROSNodeCompT, PlaceholderT = new ROSNodeCompT, PlaceholderT extended with {{
        {ports}
        property name = "{node_name}";
        property placeholder = true;
    }};
"""

SUBSCRIBER_ROLE = """    role {role_name} : ROSTopicSubscriberRoleT = new ROSTopicSubscriberRoleT;
    """

ADVERTISER_ROLE = """     role {role_name} : ROSTopicAdvertiserRoleT = new ROSTopicAdvertiserRoleT;
    """

PROVIDER_ROLE = """     role {role_name} : ROSServiceCallRoleT = new ROSServiceCallRoleT;
    """

CLIENT_ROLE = """       role {role_name} : ROSServiceProviderRoleT = new ROSServiceProviderRoleT;
    """

ACTION_CLIENT_ROLE = """      role {role_name} : ROSActionCallerRoleT = new ROSActionCallRoleT;
    """

ACTION_SERVER_ROLE = """      role {role_name} : ROSActionResponderRoleT = new ROSActionResponderRoleT;
    """

TOPIC_PORT = """     port {port_name} : ${port_type} = new ${port_type} extended with {{
        property msg_type = "{msg_type}";
        property topic = "{topic}";
    }};
    """

SUBSCRIBER_PORT = """     port {port_name} : TopicSubscribePortT = new TopicSubscribePortT extended with {{
        property msg_type = "{msg_type}";
        property topic = "{topic}";
    }};
    """
ADVERTISER_PORT = """     port {port_name} : TopicAdvertisePortT = new TopicAdvertisePortT extended with {{
        property msg_type = "{msg_type}";
        property topic = "{topic}";
    }};
    """

PROVIDER_PORT = """     port {port_name} : ServiceProviderPortT = new ServiceProviderPortT extended with {{
        property svc_type : string = "{svc_type}";
        property name : string = "{service}";
        property args : string = "";
    }};
    """

REQUIRER_PORT = """     port {port_name} : ServiceClientPortT = new ServiceClientPortT extended with {{
        property svc_type : string = "{svc_type}";
        property persistency : boolean = {persistence}
    }};
    """

ACTION_CLIENT_PORT = """    port {port_name} : ActionClientPortT = new ActionClientPortT extended with {{
        property action_type : string = "{action_type}";
    }};
    """

ACTION_SERVER_PORT = """    port {port_name}: ActionServerPortT = new ActionServerPortT extended with {{
        property action_type : string = "{action_type}";
    }};
    """


class AcmeGenerator(object):

<<<<<<< HEAD
    def __init__(self,
                 nodes,  # type: Iterator[NodeSummary]
                 acme_file,
                 jar):  # type: (...) -> None
=======

    def __init__(self, 
                 nodes, # type: Iterator[NodeSummary]
                 acme_file, 
                 jar):    # type: (...) -> None
>>>>>>> 58ad455e
        self.__nodes = nodes
        self.__acme_file = acme_file
        self.__generate_dangling_connectors = False
        self.__acme_jar = jar if jar is not None else 'lib/acme.standalone-ros.jar'

    def get_components_and_connectors(self):
        # type: () ->Tuple[Array[NodeSummary],Dict[str,Dict],Dict[str,Dict]]
        components = []
        topics = {}
        services = {}
        actions = {}

        for node in self.__nodes:
            for pub in node()['pubs']:
                topic = {}
                if pub["name"] in topics:
                    topic = topics[pub["name"]]
                else:
                    topic = {'details': pub, "pubs": [], "subs": []}
                    topics[pub["name"]] = topic
                topic["pubs"].append(node()["name"])
            for sub in node()['subs']:
                topic = {}
                if sub["name"] in topics:
                    topic = topics[sub["name"]]
                else:
                    topic = {'details': sub, "pubs": [], "subs": []}
                    topics[sub["name"]] = topic
                topic["subs"].append(node()["name"])
            for prov in node()['provides']:
                service = {}
                if prov["name"] in services:
                    service = services[prov["name"]]
                else:
                    service = {'details': prov, "provs": [], "reqs": []}
                    services[prov["name"]] = service
                service["provs"].append(node()["name"])
            # for call in node()['requires']:
            #     service={}
            #     if call["name"] in services:
            #         service = services[call["name"]]
            #     else:
            #         service = {'details' : call, "provs": [], "reqs" : []}
            #         services[call["name"]] = service
            #     service["reqs"].append(node()["name"])
            for ac in node()["action-servers"]:
                action = {}
                if ac["name"] in actions:
                    action = actions[ac["name"]]
                else:
                    action = {'details': ac, "servers": [], "clients": []}
                    actions[ac["name"]] = action
                action["servers"].append(node()["name"])
            for ac in node()["action-clients"]:
                action = {}
                if ac["name"] in actions:
                    action = actions[ac["name"]]
                else:
                    action = {'details': ac, "servers": [], "clients": []}
                    actions[ac["name"]] = action
                action["clients"].append(node()["name"])
            components.append(node())
        return components, topics, services, actions

    def update_service_conn(self, conns, service, port_qualified, is_provider):
        s = {}
        if service in conns:
            s = conns[service]
        else:
            s = {"name": service, 'callers': set(), 'providers': set()}
            # s.name = service
            # s.callers= {}
            # s.providers = {}
            conns[service] = s
        if is_provider:
            s['providers'].add(port_qualified)
        else:
            s['callers'].add(port_qualified)

    def update_action_conn(self, conns, action, port_qualified, is_server):
        a = {}
        if action in conns:
            a = conns[action]
        else:
            a = {'name': action, "clients": set(), 'servers': set()}
            conns[action] = a
        if is_server:
            a['servers'].add(port_qualified)
        else:
            a['clients'].add(port_qualified)

    def to_acme_name(self, name):
        return name.replace("/", "_")

    def generate_acme(self):
        # type: () -> str
        components, topics, services, actions = self.get_components_and_connectors()

        system_name = "RobotSystem" if self.__acme_file is None else '_'.join(self.__acme_file.split(".")[:-1])
        # system_name = os.path.basename(os.path.normpath(self.__launch_files)).split('.')[0]

        acme = "import families/ROSFam.acme;\nsystem %s : ROSFam = new ROSFam extended with {\n" % system_name;
        attachments = []
        component_strs = []
        service_conns = {}
        action_conns = {}
        attachments_to_topic = {}
        ATTACHMENT = """  attachment {comp}.{port} to {conn}.{role};"""
        SERVICE_ATTACHMENT = """  attachment {qualified_port} to {conn}.{role};"""
        for c in components:
            ports = []
            comp_name = self.to_acme_name(c['name'])

            for p in c['pubs']:
                if p['name'] not in attachments_to_topic.keys():
                    attachments_to_topic[p['name']] = []
                pname = f'{self.to_acme_name(p["name"])}_pub'
                port = ADVERTISER_PORT.format(port_name=pname, msg_type=p['format'], topic=p['name'])
                ports.append(port)
                attachments_to_topic[p['name']].append(
                    ATTACHMENT.format(comp=comp_name,
                                      port=pname,
                                      conn=f"{self.to_acme_name(p['name'])}_conn",
                                      role=f"{comp_name}_pub"))
            for s in c['subs']:
                if s['name'] not in attachments_to_topic.keys():
                    attachments_to_topic[s['name']] = []
                pname = f"{self.to_acme_name(s['name'])}_sub"
                port = SUBSCRIBER_PORT.format(port_name=pname, msg_type=s['format'], topic=s['name'])
                ports.append(port)
                attachments_to_topic[s['name']].append(
                    ATTACHMENT.format(comp=comp_name,
                                      port=pname,
                                      conn=f"{self.to_acme_name(s['name'])}_conn",
                                      role=f"{comp_name}_sub"))
            for s in c['provides']:
                pname = f"{self.to_acme_name(s['name'])}_svc"
                port = PROVIDER_PORT.format(port_name=pname, svc_type=s['format'], service=s['name'])
                ports.append(port)
                self.update_service_conn(service_conns, s['name'], f"{comp_name}.{pname}", True)
            # Left here for when we do calls
            # for s in c['calls']:
            #     pname=self.to_acme_name(s['name']) + "_call"
            #     port = REQUIRER_PORT.format(port_name=pname, svc_type=s['format'], service=s['name'])
            #     ports.append(port)
            #     self.update_service_conn(service_conns,s['name'], "%s.%s" %(comp_name, pname), False)

            for a in c['action-servers']:
                pname = self.to_acme_name(a['name']) + "_srvr";
                port = ACTION_SERVER_PORT.format(port_name=pname, action_type=a['name'])
                ports.append(port)
                self.update_action_conn(action_conns, a['name'], f"{comp_name}.{pname}", True)
            for a in c['action-clients']:
                pname = self.to_acme_name(a['name']) + "_cli";
                port = ACTION_CLIENT_PORT.format(port_name=pname, action_type=a['name'])
                ports.append(port)
                self.update_action_conn(action_conns, a['name'], f"{comp_name}.{pname}", False)
            if c['placeholder']:
                comp = NODE_PLACEHOLDER_COMPONENT.format(comp_name=comp_name, ports="\n".join(ports),
                                                         node_name=c['name'])
            else:
                comp = NODE_COMPONENT.format(comp_name=comp_name, ports="\n".join(ports), node_name=c['name'])
            component_strs.append(comp)
        acme = acme + "\n".join(component_strs)

        connector_strs = []
        for t in topics:

            if len(topics[t]["pubs"]) + len(topics[t]["subs"]) > 1:
                roles = []
                for p in topics[t]["pubs"]:
                    rname = p + "_pub"
                    role = ADVERTISER_ROLE.format(role_name=rname)
                    roles.append(role)
                for s in topics[t]["subs"]:
                    rname = s + "_sub"
                    role = SUBSCRIBER_ROLE.format(role_name=rname)
                    roles.append(role)
                cname = self.to_acme_name(topics[t]["details"]['name']) + "_conn"
                conn = TOPIC_CONNECTOR.format(conn_name=cname, roles="\n".join(roles),
                                              msg_type=topics[t]["details"]['format'],
                                              topic=topics[t]["details"]['name'])
                connector_strs.append(conn)


                for a in attachments_to_topic[t]:
                    attachments.append(a)


        for s in service_conns:
            # Only create a connector for services that are connected
            if self.__generate_dangling_connectors or (
                    len(service_conns[s]['providers']) != 0 and len(service_conns[s]['callers']) != 0):
                roles = []
                cname = f"{self.to_acme_name(s)}_conn"
                for p in service_conns[s]['providers']:
                    rname = self.to_acme_name(p)
                    role = PROVIDER_ROLE.format(role_name=rname)
                    roles.append(role)
                    attachments.append(SERVICE_ATTACHMENT.format(qualitifed_port=p, conn=cname, role=rname))
                for p in service_conns[s]['callers']:
                    rname = self.to_acme_name(p)
                    role = CLIENT_ROLE.format(role_name=rname)
                    roles = f"{roles}{role}\n"
                    attachments.append(SERVICE_ATTACHMENT.format(qualitifed_port=p, conn=cname, role=rname))
                connector_strs.append(SERVICE_CONNECTOR.format(conn_name=cname, roles="\n".join(roles)))
        for a in action_conns:
            # only create a connector for actions that are connected
            if self.__generate_dangling_connectors or (
                    len(action_conns[a]['servers']) != 0 and len(action_conns[a]['clients']) != 0):
                roles = []
                cname = f"{self.to_acme_name(a)}_conn"
                for c in action_conns[a]['clients']:
                    rname = self.to_acme_name(c)
                    role = ACTION_CLIENT_ROLE.format(role_name=rname)
                    roles.append(role)
                    attachments.append(SERVICE_ATTACHMENT.format(qualified_port=c, conn=cname, role=rname))
                for s in action_conns[s]['servers']:
                    rname = self.to_acme_name(s)
                    role = ACTION_SERVER_ROLE.format(role_name=rname)
                    roles.append(role)
                    attachments.append(SERVICE_ATTACHMENT.format(qualified_port=c, conn=cname, role=rname))
                connector_strs.append(ACTION_CONNECTOR.format(conn_name=cname, roles="\n".join(roles)))
        acme = acme + "\n".join(connector_strs)
        acme = acme + "\n".join(attachments) + "}"
        self.generate_acme_file(acme)
        return acme

    def check_acme_file(self, filename):
        process = subprocess.Popen(['java', '-jar', 'lib/acme.standalone-ros.jar', filename])
        (output, err) = process.communicate()
        exit_code = process.wait()
        return output, err

    def check_acme_string(self, acme):
        (f, filename) = tempfile.mkstemp()
        # filename = f.name
        try:
            f.write(acme)
            f.close()
            return self.check_acme_file(filename)
        finally:
            os.unlink(filename)

    def generate_acme_file(self, acme):
        if self.__acme_file is not None:
            logger.info(f"Writing Acme to {self.__acme_file}")
            with open(self.__acme_file, 'w') as f:
                f.write(acme)

    def check_acme(self, acme):
        (_, name) = tempfile.mkstemp(suffix='.acme')
        logger.debug(f"Writing Acme to {name}")
        with open(name, 'w') as f:
            f.write(acme)
        self._check_acme(name)
        os.remove(name)

    def check_acme(self):
        self._check_acme(self.__acme_file)

    def _check_acme(self, __acme_file):
        (_, jf) = tempfile.mkstemp(suffix=".json")
        try:
            logger.debug("Running Acme checker")
            print("Checking architecture...")
            run = subprocess.run(["java", "-jar", self.__acme_jar, "-j", jf, __acme_file], capture_output=True)
            if run.returncode == 0:
                logger.debug("Checking ran successfully")
                logger.info(run.stdout)
                with open(jf, 'r') as j:
                    checks = json.load(j)
                if len(checks["errors"]) == 0:
                    print("Robot architecture has no errors")
                else:
                    print("The following problems were found with the robot architecture:")
                    for e in checks["errors"]:
                        if 'causes' not in e.keys() or len(e['causes']) == 0:
                            print(f"    {e['error']}")
                        else:
                            for c in e["causes"]:
                                print(f"    {c}")

            else:
                logger.error("Could not run the checker")
                logger.error(run.stderr)
        finally:
            os.remove(jf)


"""
rosdiscover acme /ros_ws/src/turtlebot_simulator/turtlebot_stage/launch/turtlebot_in_stage.launch --workspace /ros_ws --acme generated.acme
"""<|MERGE_RESOLUTION|>--- conflicted
+++ resolved
@@ -103,18 +103,10 @@
 
 class AcmeGenerator(object):
 
-<<<<<<< HEAD
     def __init__(self,
                  nodes,  # type: Iterator[NodeSummary]
                  acme_file,
                  jar):  # type: (...) -> None
-=======
-
-    def __init__(self, 
-                 nodes, # type: Iterator[NodeSummary]
-                 acme_file, 
-                 jar):    # type: (...) -> None
->>>>>>> 58ad455e
         self.__nodes = nodes
         self.__acme_file = acme_file
         self.__generate_dangling_connectors = False
