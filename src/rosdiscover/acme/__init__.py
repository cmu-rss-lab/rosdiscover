"""
This module is used to generate an Acme description from a set of nodes parsed
from a launch file.

The main class provided by this module is :class:`AcmeGenerator`

Example:

    rosdiscover acme /ros_ws/src/turtlebot_simulator/turtlebot_stage/launch/turtlebot_in_stage.launch --workspace /ros_ws --acme generated.acme
"""
from typing import Dict, Iterator, Tuple
import logging
import os
import subprocess
import json
import tempfile

from loguru import logger

from ..interpreter import NodeSummary


# Constants for Acme generation
TOPIC_CONNECTOR = """   connector {conn_name} : TopicConnectorT = new TopicConnectorT extended with {{
    {roles}
        property msg_type = "{msg_type}";
        property topic = "{topic}";
    }};
    """
SERVICE_CONNECTOR = """  connector {conn_name} : ServiceConnT = new ServiceConnT extended with {{
    {roles}
    }};
   """

ACTION_CONNECTOR = """  connector {conn_name} : ActionServerConnT = new ActionServerConnT extended with {{
    {roles}
    }};
   """

NODE_COMPONENT = """   component {comp_name} : ROSNodeCompT = new ROSNodeCompT extended with {{
        {ports}
        property name = "{node_name}";
    }};
    """
NODE_PLACEHOLDER_COMPONENT = """   component {comp_name} : ROSNodeCompT, PlaceholderT = new ROSNodeCompT, PlaceholderT extended with {{
        {ports}
        property name = "{node_name}";
        property placeholder = true;
    }};
"""

SUBSCRIBER_ROLE = """    role {role_name} : ROSTopicSubscriberRoleT = new ROSTopicSubscriberRoleT;
    """

ADVERTISER_ROLE = """     role {role_name} : ROSTopicAdvertiserRoleT = new ROSTopicAdvertiserRoleT;
    """

PROVIDER_ROLE = """     role {role_name} : ROSServiceCallRoleT = new ROSServiceCallRoleT;
    """

CLIENT_ROLE = """       role {role_name} : ROSServiceProviderRoleT = new ROSServiceProviderRoleT;
    """

ACTION_CLIENT_ROLE = """      role {role_name} : ROSActionCallerRoleT = new ROSActionCallRoleT;
    """

ACTION_SERVER_ROLE = """      role {role_name} : ROSActionResponderRoleT = new ROSActionResponderRoleT;
    """

TOPIC_PORT = """     port {port_name} : ${port_type} = new ${port_type} extended with {{
        property msg_type = "{msg_type}";
        property topic = "{topic}";
    }};
    """

SUBSCRIBER_PORT = """     port {port_name} : TopicSubscribePortT = new TopicSubscribePortT extended with {{
        property msg_type = "{msg_type}";
        property topic = "{topic}";
    }};
    """
ADVERTISER_PORT = """     port {port_name} : TopicAdvertisePortT = new TopicAdvertisePortT extended with {{
        property msg_type = "{msg_type}";
        property topic = "{topic}";
    }};
    """

PROVIDER_PORT = """     port {port_name} : ServiceProviderPortT = new ServiceProviderPortT extended with {{
        property svc_type : string = "{svc_type}";
        property name : string = "{service}";
        property args : string = "";
    }};
    """

REQUIRER_PORT = """     port {port_name} : ServiceClientPortT = new ServiceClientPortT extended with {{
        property svc_type : string = "{svc_type}";
        property persistency : boolean = {persistence}
    }};
    """

ACTION_CLIENT_PORT = """    port {port_name} : ActionClientPortT = new ActionClientPortT extended with {{
        property action_type : string = "{action_type}";
    }};
    """

ACTION_SERVER_PORT = """    port {port_name}: ActionServerPortT = new ActionServerPortT extended with {{
        property action_type : string = "{action_type}";
    }};
    """



class AcmeGenerator:
    def __init__(self,
                 nodes, # type: Iterator[NodeSummary]
                 acme_file,
                 jar) -> None:
        self.__nodes = nodes
        self.__acme_file = acme_file
        self.__generate_dangling_connectors = False
        self.__acme_jar = jar if jar is not None else 'lib/acme.standalone-ros.jar'

    def get_components_and_connectors(self):
        # type: () ->Tuple[Array[NodeSummary],Dict[str,Dict],Dict[str,Dict]]
        components = []
        topics = {}
        services = {}
        actions = {}

        for node in self.__nodes:
            for pub in node()['pubs']:
                topic = {}
                if pub["name"] in topics:
                    topic = topics[pub["name"]]
                else:
                    topic = {'details': pub, "pubs": [], "subs": []}
                    topics[pub["name"]] = topic
                topic["pubs"].append(node()["name"])
            for sub in node()['subs']:
                topic = {}
                if sub["name"] in topics:
                    topic = topics[sub["name"]]
                else:
                    topic = {'details': sub, "pubs": [], "subs": []}
                    topics[sub["name"]] = topic
                topic["subs"].append(node()["name"])
            for prov in node()['provides']:
                service = {}
                if prov["name"] in services:
                    service = services[prov["name"]]
                else:
                    service = {'details': prov, "provs": [], "reqs": []}
                    services[prov["name"]] = service
                service["provs"].append(node()["name"])
            # for call in node()['requires']:
            #     service={}
            #     if call["name"] in services:
            #         service = services[call["name"]]
            #     else:
            #         service = {'details' : call, "provs": [], "reqs" : []}
            #         services[call["name"]] = service
            #     service["reqs"].append(node()["name"])
            for ac in node()["action-servers"]:
                action = {}
                if ac["name"] in actions:
                    action = actions[ac["name"]]
                else:
                    action = {'details': ac, "servers": [], "clients": []}
                    actions[ac["name"]] = action
                action["servers"].append(node()["name"])
            for ac in node()["action-clients"]:
                action = {}
                if ac["name"] in actions:
                    action = actions[ac["name"]]
                else:
                    action = {'details': ac, "servers": [], "clients": []}
                    actions[ac["name"]] = action
                action["clients"].append(node()["name"])
            components.append(node())
        return components, topics, services, actions

    def update_service_conn(self, conns, service, port_qualified, is_provider) -> None:
        s = {}
        if service in conns:
            s = conns[service]
        else:
            s = {"name": service, 'callers': set(), 'providers': set()}
            # s.name = service
            # s.callers= {}
            # s.providers = {}
            conns[service] = s
        if is_provider:
            s['providers'].add(port_qualified)
        else:
            s['callers'].add(port_qualified)

    def update_action_conn(self, conns, action, port_qualified, is_server) -> None:
        a = {}
        if action in conns:
            a = conns[action]
        else:
            a = {'name': action, "clients": set(), 'servers': set()}
            conns[action] = a
        if is_server:
            a['servers'].add(port_qualified)
        else:
            a['clients'].add(port_qualified)

<<<<<<< HEAD
    def to_acme_name(self, name):
=======
    @staticmethod
    def to_acme_name(self, name: str) -> str:
>>>>>>> 78b4a88e
        return name.replace("/", "_")

    def generate_acme(self) -> str:
        components, topics, services, actions = \
            self.get_components_and_connectors()

        system_name = "RobotSystem" if self.__acme_file is None else '_'.join(self.__acme_file.split(".")[:-1])
        # system_name = os.path.basename(os.path.normpath(self.__launch_files)).split('.')[0]

<<<<<<< HEAD
        acme = "import families/ROSFam.acme;\nsystem %s : ROSFam = new ROSFam extended with {\n" % system_name;
=======
        acme = f"import families/ROSFam.acme;\nsystem {system_name} : ROSFam = new ROSFam extended with {\n"
>>>>>>> 78b4a88e
        attachments = []
        component_strs = []
        service_conns = {}
        action_conns = {}
        attachments_to_topic = {}
<<<<<<< HEAD
        ATTACHMENT = """  attachment {comp}.{port} to {conn}.{role};"""
        SERVICE_ATTACHMENT = """  attachment {qualified_port} to {conn}.{role};"""
=======
        ATTACHMENT = "  attachment {comp}.{port} to {conn}.{role};"
        SERVICE_ATTACHMENT = "  attachment {qualified_port} to {conn}.{role};"
>>>>>>> 78b4a88e
        for c in components:
            ports = []
            comp_name = self.to_acme_name(c['name'])

            for p in c['pubs']:
                if p['name'] not in attachments_to_topic.keys():
                    attachments_to_topic[p['name']] = []
                pname = f'{self.to_acme_name(p["name"])}_pub'
                port = ADVERTISER_PORT.format(port_name=pname, msg_type=p['format'], topic=p['name'])
                ports.append(port)
<<<<<<< HEAD
                attachments_to_topic[p['name']].append(
                    ATTACHMENT.format(comp=comp_name,
                                      port=pname,
                                      conn=f"{self.to_acme_name(p['name'])}_conn",
                                      role=f"{comp_name}_pub"))
=======
                attachments_to_topic[p['name']].append(ATTACHMENT.format(comp=comp_name, port=pname,
                    conn=f"{self.to_acme_name(p['name'])}_conn",
                    role=f"{comp_name}_pub"))
>>>>>>> 78b4a88e
            for s in c['subs']:
                if s['name'] not in attachments_to_topic.keys():
                    attachments_to_topic[s['name']] = []
                pname = f"{self.to_acme_name(s['name'])}_sub"
                port = SUBSCRIBER_PORT.format(port_name=pname, msg_type=s['format'], topic=s['name'])
                ports.append(port)
<<<<<<< HEAD
                attachments_to_topic[s['name']].append(
                    ATTACHMENT.format(comp=comp_name,
                                      port=pname,
                                      conn=f"{self.to_acme_name(s['name'])}_conn",
                                      role=f"{comp_name}_sub"))
            for s in c['provides']:
                pname = f"{self.to_acme_name(s['name'])}_svc"
                port = PROVIDER_PORT.format(port_name=pname, svc_type=s['format'], service=s['name'])
                ports.append(port)
                self.update_service_conn(service_conns, s['name'], f"{comp_name}.{pname}", True)
            # Left here for when we do calls
=======
                attachments_to_topic[s['name']].append(ATTACHMENT.format(comp=comp_name, port=pname,
                    conn=f"{self.to_acme_name(s['name'])}_conn",
                    role=f"{comp_name}_sub"))
            for s in c['provides']:
                pname = self.to_acme_name(s['name']) + "_svc"
                port = PROVIDER_PORT.format(port_name=pname, svc_type=s['format'], service=s['name'])
                ports.append(port)
                self.update_service_conn(service_conns, s['name'], f"{comp_name}.{pname}", True)
                #attach = attach + "  attachment %s.%s to %s.%s;\n" %(comp_name,pname,"%s_conn" %s['name'].replace("/","_"), "%s_prov" %comp_name)
>>>>>>> 78b4a88e
            # for s in c['calls']:
            #     pname=self.to_acme_name(s['name']) + "_call"
            #     port = REQUIRER_PORT.format(port_name=pname, svc_type=s['format'], service=s['name'])
            #     ports.append(port)
            #     self.update_service_conn(service_conns,s['name'], "%s.%s" %(comp_name, pname), False)

            for a in c['action-servers']:
                pname = self.to_acme_name(a['name']) + "_srvr";
<<<<<<< HEAD
                port = ACTION_SERVER_PORT.format(port_name=pname, action_type=a['name'])
                ports.append(port)
                self.update_action_conn(action_conns, a['name'], f"{comp_name}.{pname}", True)
            for a in c['action-clients']:
                pname = self.to_acme_name(a['name']) + "_cli";
                port = ACTION_CLIENT_PORT.format(port_name=pname, action_type=a['name'])
                ports.append(port)
                self.update_action_conn(action_conns, a['name'], f"{comp_name}.{pname}", False)
            if c['placeholder']:
                comp = NODE_PLACEHOLDER_COMPONENT.format(comp_name=comp_name, ports="\n".join(ports),
                                                         node_name=c['name'])
            else:
                comp = NODE_COMPONENT.format(comp_name=comp_name, ports="\n".join(ports), node_name=c['name'])
=======
                port = ACTION_SERVER_PORT.format(port_name=pname,
                                                 action_type=a['name'])
                ports.append(port)
                self.update_action_conn(action_conns,
                                        a['name'],
                                        f"{comp_name}.{pname}",
                                        True)

            for a in c['action-clients']:
                pname = self.to_acme_name(a['name']) + "_cli";
                port = ACTION_CLIENT_PORT.format(port_name=pname,
                                                 action_type=a['name'])
                ports.append(port)
                self.update_action_conn(action_conns,
                                        a['name'],
                                        f"{comp_name}.{pname}",
                                        False)

            comp = NODE_COMPONENT.format(comp_name=comp_name,
                                         ports='\n'.join(ports),
                                         node_name=c['name'])
>>>>>>> 78b4a88e
            component_strs.append(comp)
        acme = acme + "\n".join(component_strs)

        connector_strs = []
        for t in topics:
            if len(topics[t]["pubs"]) + len(topics[t]["subs"]) > 1:
                roles = []
                for p in topics[t]["pubs"]:
                    rname = p + "_pub"
                    role = ADVERTISER_ROLE.format(role_name=rname)
                    roles.append(role)
                for s in topics[t]["subs"]:
                    rname = s + "_sub"
                    role = SUBSCRIBER_ROLE.format(role_name=rname)
                    roles.append(role)
                cname = self.to_acme_name(topics[t]["details"]['name']) + "_conn"
                conn = TOPIC_CONNECTOR.format(conn_name=cname, roles="\n".join(roles),
                                              msg_type=topics[t]["details"]['format'],
                                              topic=topics[t]["details"]['name'])
                connector_strs.append(conn)

                for a in attachments_to_topic[t]:
                    attachments.append(a)

        for s in service_conns:
            # Only create a connector for services that are connected
            if self.__generate_dangling_connectors or (
                    len(service_conns[s]['providers']) != 0 and len(service_conns[s]['callers']) != 0):
                roles = []
<<<<<<< HEAD
                cname = f"{self.to_acme_name(s)}_conn"
=======
                cname = f"{self.to_acme_name(s)_conn"
>>>>>>> 78b4a88e
                for p in service_conns[s]['providers']:
                    rname = self.to_acme_name(p)
                    role = PROVIDER_ROLE.format(role_name=rname)
                    roles.append(role)
<<<<<<< HEAD
                    attachments.append(SERVICE_ATTACHMENT.format(qualitifed_port=p, conn=cname, role=rname))
=======
                    attachments.append(SERVICE_ATTACHMENT.format(qualitifed_port=p, conn=cname,role=rname))
>>>>>>> 78b4a88e
                for p in service_conns[s]['callers']:
                    rname = self.to_acme_name(p)
                    role = CLIENT_ROLE.format(role_name=rname)
                    roles = f"{roles}{role}\n"
<<<<<<< HEAD
                    attachments.append(SERVICE_ATTACHMENT.format(qualitifed_port=p, conn=cname, role=rname))
=======
                    attachments.append(SERVICE_ATTACHMENT.format(qualitifed_port=p,
                                                                 conn=cname,
                                                                 role=rname))
>>>>>>> 78b4a88e
                connector_strs.append(SERVICE_CONNECTOR.format(conn_name=cname, roles="\n".join(roles)))

        for a in action_conns:
            # only create a connector for actions that are connected
            if self.__generate_dangling_connectors or (
                    len(action_conns[a]['servers']) != 0 and len(action_conns[a]['clients']) != 0):
                roles = []
<<<<<<< HEAD
                cname = f"{self.to_acme_name(a)}_conn"
=======
                cname = f"{self.to_acme_name(a)_conn"
>>>>>>> 78b4a88e
                for c in action_conns[a]['clients']:
                    rname = self.to_acme_name(c)
                    role = ACTION_CLIENT_ROLE.format(role_name=rname)
                    roles.append(role)
                    attachments.append(SERVICE_ATTACHMENT.format(qualified_port=c, conn=cname, role=rname))
                for s in action_conns[s]['servers']:
                    rname = self.to_acme_name(s)
                    role = ACTION_SERVER_ROLE.format(role_name=rname)
                    roles.append(role)
                    attachments.append(SERVICE_ATTACHMENT.format(qualified_port=c, conn=cname, role=rname))
                connector_strs.append(ACTION_CONNECTOR.format(conn_name=cname, roles="\n".join(roles)))
        acme = acme + "\n".join(connector_strs)
        acme = acme + "\n".join(attachments) + "}"
        self.generate_acme_file(acme)
        return acme

    def check_acme_file(self, filename):
        process = subprocess.Popen(['java', '-jar', 'lib/acme.standalone-ros.jar', filename])
        (output, err) = process.communicate()
        exit_code = process.wait()
        return output, err


    def check_acme_string(self,acme):
        f, filename = tempfile.mkstemp()
        try:
            f.write(acme)
            f.close()
            return self.check_acme_file(filename)
        finally:
            os.unlink(filename)

    def generate_acme_file(self, acme):
        if self.__acme_file is not None:
            logger.info(f"Writing Acme to {self.__acme_file}")
            with open(self.__acme_file, 'w') as f:
                f.write(acme)

    def check_acme(self):
        self._check_acme(self.__acme_file)

    def _check_acme(self, __acme_file):
        (_, jf) = tempfile.mkstemp(suffix=".json")
        try:
            logger.debug("Running Acme checker")
            print("Checking architecture...")
            run = subprocess.run(["java", "-jar", self.__acme_jar, "-j", jf, __acme_file], capture_output=True)
            if run.returncode == 0:
                logger.debug("Checking ran successfully")
                logger.info(run.stdout)
                with open(jf, 'r') as j:
                    checks = json.load(j)
                if len(checks["errors"]) == 0:
                    print("Robot architecture has no errors")
                else:
                    print("The following problems were found with the robot architecture:")
                    for e in checks["errors"]:
                        if 'causes' not in e.keys() or len(e['causes']) == 0:
                            print(f"    {e['error']}")
                        else:
                            for c in e["causes"]:
                                print(f"    {c}")

            else:
                logger.error("Could not run the checker")
                logger.error(run.stderr)
        finally:
            os.remove(jf)<|MERGE_RESOLUTION|>--- conflicted
+++ resolved
@@ -205,12 +205,8 @@
         else:
             a['clients'].add(port_qualified)
 
-<<<<<<< HEAD
-    def to_acme_name(self, name):
-=======
     @staticmethod
     def to_acme_name(self, name: str) -> str:
->>>>>>> 78b4a88e
         return name.replace("/", "_")
 
     def generate_acme(self) -> str:
@@ -220,23 +216,14 @@
         system_name = "RobotSystem" if self.__acme_file is None else '_'.join(self.__acme_file.split(".")[:-1])
         # system_name = os.path.basename(os.path.normpath(self.__launch_files)).split('.')[0]
 
-<<<<<<< HEAD
-        acme = "import families/ROSFam.acme;\nsystem %s : ROSFam = new ROSFam extended with {\n" % system_name;
-=======
         acme = f"import families/ROSFam.acme;\nsystem {system_name} : ROSFam = new ROSFam extended with {\n"
->>>>>>> 78b4a88e
         attachments = []
         component_strs = []
         service_conns = {}
         action_conns = {}
         attachments_to_topic = {}
-<<<<<<< HEAD
-        ATTACHMENT = """  attachment {comp}.{port} to {conn}.{role};"""
-        SERVICE_ATTACHMENT = """  attachment {qualified_port} to {conn}.{role};"""
-=======
         ATTACHMENT = "  attachment {comp}.{port} to {conn}.{role};"
         SERVICE_ATTACHMENT = "  attachment {qualified_port} to {conn}.{role};"
->>>>>>> 78b4a88e
         for c in components:
             ports = []
             comp_name = self.to_acme_name(c['name'])
@@ -247,24 +234,17 @@
                 pname = f'{self.to_acme_name(p["name"])}_pub'
                 port = ADVERTISER_PORT.format(port_name=pname, msg_type=p['format'], topic=p['name'])
                 ports.append(port)
-<<<<<<< HEAD
                 attachments_to_topic[p['name']].append(
                     ATTACHMENT.format(comp=comp_name,
                                       port=pname,
                                       conn=f"{self.to_acme_name(p['name'])}_conn",
                                       role=f"{comp_name}_pub"))
-=======
-                attachments_to_topic[p['name']].append(ATTACHMENT.format(comp=comp_name, port=pname,
-                    conn=f"{self.to_acme_name(p['name'])}_conn",
-                    role=f"{comp_name}_pub"))
->>>>>>> 78b4a88e
             for s in c['subs']:
                 if s['name'] not in attachments_to_topic.keys():
                     attachments_to_topic[s['name']] = []
                 pname = f"{self.to_acme_name(s['name'])}_sub"
                 port = SUBSCRIBER_PORT.format(port_name=pname, msg_type=s['format'], topic=s['name'])
                 ports.append(port)
-<<<<<<< HEAD
                 attachments_to_topic[s['name']].append(
                     ATTACHMENT.format(comp=comp_name,
                                       port=pname,
@@ -276,17 +256,6 @@
                 ports.append(port)
                 self.update_service_conn(service_conns, s['name'], f"{comp_name}.{pname}", True)
             # Left here for when we do calls
-=======
-                attachments_to_topic[s['name']].append(ATTACHMENT.format(comp=comp_name, port=pname,
-                    conn=f"{self.to_acme_name(s['name'])}_conn",
-                    role=f"{comp_name}_sub"))
-            for s in c['provides']:
-                pname = self.to_acme_name(s['name']) + "_svc"
-                port = PROVIDER_PORT.format(port_name=pname, svc_type=s['format'], service=s['name'])
-                ports.append(port)
-                self.update_service_conn(service_conns, s['name'], f"{comp_name}.{pname}", True)
-                #attach = attach + "  attachment %s.%s to %s.%s;\n" %(comp_name,pname,"%s_conn" %s['name'].replace("/","_"), "%s_prov" %comp_name)
->>>>>>> 78b4a88e
             # for s in c['calls']:
             #     pname=self.to_acme_name(s['name']) + "_call"
             #     port = REQUIRER_PORT.format(port_name=pname, svc_type=s['format'], service=s['name'])
@@ -295,21 +264,6 @@
 
             for a in c['action-servers']:
                 pname = self.to_acme_name(a['name']) + "_srvr";
-<<<<<<< HEAD
-                port = ACTION_SERVER_PORT.format(port_name=pname, action_type=a['name'])
-                ports.append(port)
-                self.update_action_conn(action_conns, a['name'], f"{comp_name}.{pname}", True)
-            for a in c['action-clients']:
-                pname = self.to_acme_name(a['name']) + "_cli";
-                port = ACTION_CLIENT_PORT.format(port_name=pname, action_type=a['name'])
-                ports.append(port)
-                self.update_action_conn(action_conns, a['name'], f"{comp_name}.{pname}", False)
-            if c['placeholder']:
-                comp = NODE_PLACEHOLDER_COMPONENT.format(comp_name=comp_name, ports="\n".join(ports),
-                                                         node_name=c['name'])
-            else:
-                comp = NODE_COMPONENT.format(comp_name=comp_name, ports="\n".join(ports), node_name=c['name'])
-=======
                 port = ACTION_SERVER_PORT.format(port_name=pname,
                                                  action_type=a['name'])
                 ports.append(port)
@@ -331,7 +285,6 @@
             comp = NODE_COMPONENT.format(comp_name=comp_name,
                                          ports='\n'.join(ports),
                                          node_name=c['name'])
->>>>>>> 78b4a88e
             component_strs.append(comp)
         acme = acme + "\n".join(component_strs)
 
@@ -361,31 +314,19 @@
             if self.__generate_dangling_connectors or (
                     len(service_conns[s]['providers']) != 0 and len(service_conns[s]['callers']) != 0):
                 roles = []
-<<<<<<< HEAD
                 cname = f"{self.to_acme_name(s)}_conn"
-=======
-                cname = f"{self.to_acme_name(s)_conn"
->>>>>>> 78b4a88e
                 for p in service_conns[s]['providers']:
                     rname = self.to_acme_name(p)
                     role = PROVIDER_ROLE.format(role_name=rname)
                     roles.append(role)
-<<<<<<< HEAD
                     attachments.append(SERVICE_ATTACHMENT.format(qualitifed_port=p, conn=cname, role=rname))
-=======
-                    attachments.append(SERVICE_ATTACHMENT.format(qualitifed_port=p, conn=cname,role=rname))
->>>>>>> 78b4a88e
                 for p in service_conns[s]['callers']:
                     rname = self.to_acme_name(p)
                     role = CLIENT_ROLE.format(role_name=rname)
                     roles = f"{roles}{role}\n"
-<<<<<<< HEAD
-                    attachments.append(SERVICE_ATTACHMENT.format(qualitifed_port=p, conn=cname, role=rname))
-=======
                     attachments.append(SERVICE_ATTACHMENT.format(qualitifed_port=p,
                                                                  conn=cname,
                                                                  role=rname))
->>>>>>> 78b4a88e
                 connector_strs.append(SERVICE_CONNECTOR.format(conn_name=cname, roles="\n".join(roles)))
 
         for a in action_conns:
@@ -393,11 +334,7 @@
             if self.__generate_dangling_connectors or (
                     len(action_conns[a]['servers']) != 0 and len(action_conns[a]['clients']) != 0):
                 roles = []
-<<<<<<< HEAD
                 cname = f"{self.to_acme_name(a)}_conn"
-=======
-                cname = f"{self.to_acme_name(a)_conn"
->>>>>>> 78b4a88e
                 for c in action_conns[a]['clients']:
                     rname = self.to_acme_name(c)
                     role = ACTION_CLIENT_ROLE.format(role_name=rname)
@@ -420,7 +357,6 @@
         exit_code = process.wait()
         return output, err
 
-
     def check_acme_string(self,acme):
         f, filename = tempfile.mkstemp()
         try:
