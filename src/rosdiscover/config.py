# -*- coding: utf-8 -*-
__all__ = ('Config',)

from types import MappingProxyType
import typing as t

from loguru import logger
import attr
import roswire
import yaml

from .launch import Launch


@attr.s(frozen=True, slots=True, auto_attribs=True)
class NodeSourceInfo:
    """
    This is a class to represent nodes and their sources, as a bootstrap for recovering node information
    from static analysis.

    Note: This is an interim class, and will be replaced by CMakelists.txt analysis in the fullness of time.

    Attributes
    ----------
    package_name: str
        The name of the package where the node is from
    node_name: str
        The name of the node provided by the package
    sources: Sequence[str]
        The list of sources for building the node
    """
    package_name: str
    node_name: str
    sources: t.Sequence[str]

    @classmethod
    def from_dict(cls, dict_: t.Mapping[str, t.Any]) -> 'NodeSourceInfo':
        """
        Raises
        ------
        ValueError
            If 'package' is undefined.
        ValueError
            If 'node' is undefined.
        ValueError
            If 'sources' is undefined.
        """
        if 'package' not in dict_:
            raise ValueError("'package' is undefined for the node source.")
        if 'node' not in dict_:
            raise ValueError("'node' is undefined for the node source.")
        if 'sources' not in dict_:
            raise ValueError("'sources' is undefined for the node source.")

        if not isinstance(dict_['package'], str):
            raise ValueError("expected 'package' to be a string")
        if not isinstance(dict_['node'], str):
            raise ValueError("expected 'node' to be a string")
        if not isinstance(dict_['sources'], list):
            raise ValueError("expected 'sources' to be a list")

        return NodeSourceInfo(
            package_name=dict_['package'],
            node_name=dict_['node'],
            sources=list(dict_['sources']),
        )


@attr.s(frozen=True, slots=True, auto_attribs=True)
class Config:
    """
    Attributes
    ----------
    image: str
        The name of the Docker image for the application.
    sources: Sequence[str]
        The sequence of source files that should be sourced to obtain the
        catkin workspace for the application.
    launches: Sequence[Launch]
        The sequence of Launch objects that should be used to launch the
        application.
    environment: Mapping[str, str]
        A set of environment variables that should be used by the application.
    app: roswire.app.App
        The ROSWire application for this configuration.
    node_sources: List[NodeSourceInfo]
        Provides instructions on how to statically recover the architecture code for individual nodes
    """
    image: str
<<<<<<< HEAD
    sources: Sequence[str]
    launches: Sequence[Launch]
    environment: Mapping[str, str] = attr.ib(factory=dict)
=======
    sources: t.Sequence[str]
    launches: t.Sequence[str]
    environment: t.Mapping[str, str] = attr.ib(factory=dict)
    node_sources: t.Mapping[t.Tuple[str, str], NodeSourceInfo] = attr.ib(factory=dict)
>>>>>>> 5e4130d2
    app: roswire.app.App = attr.ib(init=False)

    @classmethod
    def from_dict(cls, dict_: t.Mapping[str, t.Any]) -> 'Config':
        """
        Raises
        ------
        ValueError
            If 'image' is undefined in configuration.
        ValueError
            If 'launches' is undefined in configuration.
        """
        if 'image' not in dict_:
            raise ValueError("'image' is undefined in configuration")
        if 'launches' not in dict_:
            raise ValueError("'launches' is undefined in configuration")
        if 'sources' not in dict_:
            raise ValueError("'sources' is undefined in configuration")

        if not isinstance(dict_['image'], str):
            raise ValueError("expected 'image' to be a string")
        if not isinstance(dict_['sources'], list):
            raise ValueError("expected 'sources' to be a list")
        if not isinstance(dict_['launches'], list):
            raise ValueError("expected 'launches' to be a list")
        if all(type(d) == dict for d in dict_["launches"]):
            launch_args_provided = True
        elif all(type(d) == str for d in dict_["launches"]):
            launch_args_provided = False
        else:
            raise ValueError("expected elements of 'launches' to be str or dict")

        has_environment = 'environment' in dict_
        if has_environment and not isinstance(dict_['environment'], dict):
            raise ValueError("expected 'environment' to be a mapping")

        has_node_sources = 'node_sources' in dict_
        if has_node_sources and not isinstance(dict_['node_sources'], list):
            raise ValueError("expected 'node_sources' to be a list")

        image: str = dict_['image']
<<<<<<< HEAD
        sources: Sequence[str] = dict_['sources']
        launches_inputs: Sequence[Any] = dict_['launches']
        if launch_args_provided:
            launches = list(map(lambda d: Launch.from_dict(d), launches_inputs))
        else:
            launches = list(map(lambda s: Launch(filename=s, arguments=dict()), launches_inputs))
        logger.debug(f'getArgV: {launches[0].get_argv()}')
        environment: Mapping[str, str] = dict(dict_.get('environment', {}))
=======
        sources: t.Sequence[str] = dict_['sources']
        launches: t.Sequence[str] = dict_['launches']
        environment: t.Mapping[str, str] = dict(dict_.get('environment', {}))
        node_sources_list: t.Sequence[t.Dict[str, t.Any]] = list(dict_.get('node_sources', []))

        node_sources = {(nsi.package_name, nsi.node_name): nsi
                        for nsi in (NodeSourceInfo.from_dict(d)
                                    for d in node_sources_list)}
>>>>>>> 5e4130d2
        return Config(image=image,
                      sources=sources,
                      launches=launches,
                      environment=environment,
                      node_sources=node_sources)

    @classmethod
    def from_yaml_string(cls, yml: str) -> 'Config':
        logger.debug(f'loading config from YAML string:\n{yml}')
        dict_ = yaml.load(yml, Loader=yaml.SafeLoader)
        config = cls.from_dict(dict_)
        logger.debug(f'loaded config from YAML string: {config}')
        return config

    @classmethod
    def load(cls, filename: str) -> 'Config':
        logger.debug(f'loading config from file: {filename}')
        with open(filename, 'r') as f:
            contents = f.read()
        config = cls.from_yaml_string(contents)
        logger.debug(f'loaded config from file [{filename}]: {config}')
        return config

    @property
    def image_sha256(self) -> str:
        """Returns the SHA-256 of the Docker image for this application, represented
        as a hexadecimal string."""
        return self.app.sha256

    def __attrs_post_init__(self) -> None:
        object.__setattr__(self, 'sources', tuple(self.sources))
        object.__setattr__(self, 'launches', tuple(self.launches))
        environment = MappingProxyType(dict(self.environment))
        object.__setattr__(self, 'environment', environment)

        # TODO allow this context to be passed in
        rsw = roswire.ROSWire()
        app = roswire.App(roswire=rsw,
                          image=self.image,
                          sources=self.sources)
        object.__setattr__(self, 'app', app)<|MERGE_RESOLUTION|>--- conflicted
+++ resolved
@@ -8,7 +8,6 @@
 import attr
 import roswire
 import yaml
-
 from .launch import Launch
 
 
@@ -76,8 +75,8 @@
     sources: Sequence[str]
         The sequence of source files that should be sourced to obtain the
         catkin workspace for the application.
-    launches: Sequence[Launch]
-        The sequence of Launch objects that should be used to launch the
+    launches: Sequence[str]
+        The sequence of launch files that should be used to launch the
         application.
     environment: Mapping[str, str]
         A set of environment variables that should be used by the application.
@@ -87,16 +86,10 @@
         Provides instructions on how to statically recover the architecture code for individual nodes
     """
     image: str
-<<<<<<< HEAD
-    sources: Sequence[str]
-    launches: Sequence[Launch]
-    environment: Mapping[str, str] = attr.ib(factory=dict)
-=======
     sources: t.Sequence[str]
-    launches: t.Sequence[str]
+    launches: t.Sequence[Launch]
     environment: t.Mapping[str, str] = attr.ib(factory=dict)
     node_sources: t.Mapping[t.Tuple[str, str], NodeSourceInfo] = attr.ib(factory=dict)
->>>>>>> 5e4130d2
     app: roswire.app.App = attr.ib(init=False)
 
     @classmethod
@@ -120,14 +113,13 @@
             raise ValueError("expected 'image' to be a string")
         if not isinstance(dict_['sources'], list):
             raise ValueError("expected 'sources' to be a list")
-        if not isinstance(dict_['launches'], list):
-            raise ValueError("expected 'launches' to be a list")
-        if all(type(d) == dict for d in dict_["launches"]):
+        if isinstance(dict_['launches'], list):
+            launch_args_provided = False
+        else if isinstance(dict_['launches'], dict):
             launch_args_provided = True
-        elif all(type(d) == str for d in dict_["launches"]):
-            launch_args_provided = False
-        else:
-            raise ValueError("expected elements of 'launches' to be str or dict")
+        else 
+            raise ValueError("expected 'launches' to be a list or dict")
+            
 
         has_environment = 'environment' in dict_
         if has_environment and not isinstance(dict_['environment'], dict):
@@ -138,25 +130,19 @@
             raise ValueError("expected 'node_sources' to be a list")
 
         image: str = dict_['image']
-<<<<<<< HEAD
-        sources: Sequence[str] = dict_['sources']
-        launches_inputs: Sequence[Any] = dict_['launches']
-        if launch_args_provided:
-            launches = list(map(lambda d: Launch.from_dict(d), launches_inputs))
-        else:
-            launches = list(map(lambda s: Launch(filename=s, arguments=dict()), launches_inputs))
-        logger.debug(f'getArgV: {launches[0].get_argv()}')
-        environment: Mapping[str, str] = dict(dict_.get('environment', {}))
-=======
         sources: t.Sequence[str] = dict_['sources']
-        launches: t.Sequence[str] = dict_['launches']
         environment: t.Mapping[str, str] = dict(dict_.get('environment', {}))
         node_sources_list: t.Sequence[t.Dict[str, t.Any]] = list(dict_.get('node_sources', []))
 
         node_sources = {(nsi.package_name, nsi.node_name): nsi
                         for nsi in (NodeSourceInfo.from_dict(d)
                                     for d in node_sources_list)}
->>>>>>> 5e4130d2
+        if launch_args_provided: 
+            launches = map(lambda d: Launch.from_dict(d), launches_inputs) 
+        else: 
+            launches_inputs: t.Sequence[str] = dict_['launches']
+            launches = map(lambda s: Launch(filename = s, arguments = dict()), launches_inputs) 
+
         return Config(image=image,
                       sources=sources,
                       launches=launches,
