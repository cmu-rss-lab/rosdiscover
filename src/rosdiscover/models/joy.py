<<<<<<< HEAD
=======
# -*- coding: utf-8 -*-
>>>>>>> 6d9bc669
from ..interpreter import model


@model('joy', 'joy_node')
def joy(c):
    c.pub('diagnostics', 'diagnostic_msgs/DiagnosticArray')
    c.pub('joy', 'sensor_msgs/Joy')
    c.sub('/clock', 'rosgraph_msgs/Clock')
<<<<<<< HEAD
    c.sub('set_feedback', 'unknown type')
=======
    c.sub('set_feedback', 'unknown type')  # FIXME
>>>>>>> 6d9bc669
<|MERGE_RESOLUTION|>--- conflicted
+++ resolved
@@ -1,7 +1,5 @@
-<<<<<<< HEAD
-=======
 # -*- coding: utf-8 -*-
->>>>>>> 6d9bc669
+
 from ..interpreter import model
 
 
@@ -10,8 +8,4 @@
     c.pub('diagnostics', 'diagnostic_msgs/DiagnosticArray')
     c.pub('joy', 'sensor_msgs/Joy')
     c.sub('/clock', 'rosgraph_msgs/Clock')
-<<<<<<< HEAD
-    c.sub('set_feedback', 'unknown type')
-=======
-    c.sub('set_feedback', 'unknown type')  # FIXME
->>>>>>> 6d9bc669
+    c.sub('set_feedback', 'unknown type')