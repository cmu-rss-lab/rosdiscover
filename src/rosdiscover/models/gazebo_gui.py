# -*- coding: utf-8 -*-
from ..interpreter import model


@model('gazebo_ros', 'gzclient')
def gazebo_gui(c):
    c.pub('/gazebo_gui/parameter_description', 'dynamic_recongfigure/ConfigDescription')
    c.pub('/gazebo_gui/parameter_updates', 'dynamic_reconfigure/Config')
<<<<<<< HEAD
    c.provide('gazebo_gui/set_parameters', 'unknown type')
=======
    c.provide('/gazebo_gui/set_parameters', 'unknown type')  # FIXME
>>>>>>> 6d9bc669
    c.sub('/clock', 'rosgraph_msgs/Clock')<|MERGE_RESOLUTION|>--- conflicted
+++ resolved
@@ -6,9 +6,5 @@
 def gazebo_gui(c):
     c.pub('/gazebo_gui/parameter_description', 'dynamic_recongfigure/ConfigDescription')
     c.pub('/gazebo_gui/parameter_updates', 'dynamic_reconfigure/Config')
-<<<<<<< HEAD
     c.provide('gazebo_gui/set_parameters', 'unknown type')
-=======
-    c.provide('/gazebo_gui/set_parameters', 'unknown type')  # FIXME
->>>>>>> 6d9bc669
     c.sub('/clock', 'rosgraph_msgs/Clock')