# -*- coding: utf-8 -*-
from __future__ import annotations

from .call import Subscriber
from .call import Publish
__all__ = (
    "SymbolicStatesAnalyzer"
)

import typing as t
import attr
from functools import cached_property

from .symbolic import (
    SymbolicAssignment,
    SymbolicExpr,
    SymbolicFunction,
    SymbolicProgram,
    SymbolicVariableReference,
)
from .analyzer import SymbolicProgramAnalyzer


@attr.s(auto_attribs=True)  # Can't use slots with cached_property
class MessageTransition:
    trigger: Subscriber 
    condition: SymbolicExpr
    state_changes: t.List[SymbolicAssignment]
    outputs: t.List[Publish]

    def to_dict(self) -> t.Dict[str, t.Any]:
        state_changes_dict = []
        for assign in self.state_changes:
            state_changes_dict.append(
                {"variable" : assign.variable,  
                 "new_value" : str(assign.value)}
            )

        outputs_dict = []
        for o in self.outputs:
            outputs_dict.append({"publisher": {"variable" : o.publisher}})

        dict_ = {
            "type": "message",
            "condition" : str(self.condition),
            "callback": self.trigger.callback_name,
            "state_changes": state_changes_dict,
            "outputs": outputs_dict,
        }

        return dict_


@attr.s(auto_attribs=True)  # Can't use slots with cached_property
class SymbolicStatesAnalyzer:

    program: SymbolicProgram
    program_analyzer: SymbolicProgramAnalyzer

    @cached_property
    def state_vars(self) -> t.List[SymbolicVariableReference]:
        var_refs: t.List[SymbolicVariableReference] = []
        for pub in self.program_analyzer.publish_calls:
            cond = self.program_analyzer.inter_procedual_condition(pub)
            for expr in cond.decendents(True):
                if isinstance(expr, SymbolicVariableReference) and expr.variable in self.program_analyzer.assigned_vars:
                    pub_func = self.program.func_of_stmt(pub)
                    assign_funcs: t.Set[SymbolicFunction] = set()
                    for assign in self.program_analyzer.assignments_of_var(expr.variable):
                        assign_funcs.add(self.program.func_of_stmt(assign))
                    if len(assign_funcs - {pub_func}) > 0 and expr not in var_refs:
                        var_refs.append(expr)
        return var_refs

    @cached_property
    def state_vars_json(self) -> t.List[t.Dict]:
        result = []
        for var in self.state_vars:
            if var.initial_value.is_unknown():
                if var.variable in self.main_state_var_assigns:
                    print(f"GETTING INITIAL VALUE FROM MAIN: {self.main_state_var_assigns[var.variable]}. Value: {self.main_state_var_assigns[var.variable][0].value}")
                    vardic = var.to_dict()
                    vardic["initial-value"] = self.main_state_var_assigns[var.variable][0].value.to_dict() #TODO: FIX ME
                    result.append(vardic)
                    continue

            result.append(var.to_dict())

        return result


    @cached_property
    def message_transitions(self) -> t.List[MessageTransition]:
        result: t.List[MessageTransition] = []
        for sub in self.program_analyzer.subscribers:
            #t = MessageTransition(sub, )
            if sub in self.sub_state_var_assigns:
                sub_state_var_assigns_ = self.sub_state_var_assigns[sub]
                outputs = []
                if sub.callback_name in self.program_analyzer.reactive_behavior_map:
                    outputs = self.program_analyzer.reactive_behavior_map[sub.callback_name]
                result.append(MessageTransition(sub, sub_state_var_assigns_[0].path_condition, sub_state_var_assigns_, outputs))
            elif sub.callback_name in self.program_analyzer.reactive_behavior_map:
                outputs = []
                if sub.callback_name in self.program_analyzer.reactive_behavior_map:
                    outputs = self.program_analyzer.reactive_behavior_map[sub.callback_name]
                result.append(MessageTransition(sub, outputs[0].condition, [], outputs))             

        return result
    
    @cached_property
    def message_transitions_json(self) -> t.List[t.Dict]:
        result = []

        for t in self.message_transitions:
            result.append(t.to_dict())

        return result

    @cached_property
    def _state_var_assigns(self) -> t.List[SymbolicAssignment]:
        result: t.List[SymbolicAssignment] = []
        for var in self.state_vars:
            for assign in self.program_analyzer.assignments_of_var(var.variable):
                if assign not in result:
                    result.append(assign)
        return result

    @cached_property
    def sub_state_var_assigns(self) -> t.Mapping[Subscriber, t.List[SymbolicAssignment]]:
        result: t.Mapping[Subscriber, t.List[SymbolicAssignment]] = {}
        for assign in self._state_var_assigns:
            for (sub, callback) in self.program_analyzer.subscriber_callbacks_map:
<<<<<<< HEAD
                if callback.body.contains(assign, self.program.functions):
                    if sub not in result:
                        result[sub] = []
                    result[sub].append(assign)
        return result

    @cached_property
    def main_state_var_assigns(self) -> t.Mapping[str, t.List[SymbolicAssignment]]:
        result: t.Mapping[str, t.List[SymbolicAssignment]] = {}
        for assign in self._state_var_assigns:
            if self.program.entrypoint.body.contains(assign, self.program.functions):
                if assign.variable not in result:
                    result[assign.variable] = []
                result[assign.variable].append(assign)
=======
                if callback.body.contains(assign, self.program.functions) and (sub, assign) not in result:
                    result.append((sub, assign))
        return result

    @cached_property
    def main_state_var_assigns(self) -> t.List[SymbolicAssignment]:
        result: t.List[SymbolicAssignment] = []
        for assign in self._state_var_assigns:
            if self.program.entrypoint.body.contains(assign, self.program.functions):
                result.append(assign)
>>>>>>> f850da2b
        return result<|MERGE_RESOLUTION|>--- conflicted
+++ resolved
@@ -131,7 +131,6 @@
         result: t.Mapping[Subscriber, t.List[SymbolicAssignment]] = {}
         for assign in self._state_var_assigns:
             for (sub, callback) in self.program_analyzer.subscriber_callbacks_map:
-<<<<<<< HEAD
                 if callback.body.contains(assign, self.program.functions):
                     if sub not in result:
                         result[sub] = []
@@ -146,9 +145,6 @@
                 if assign.variable not in result:
                     result[assign.variable] = []
                 result[assign.variable].append(assign)
-=======
-                if callback.body.contains(assign, self.program.functions) and (sub, assign) not in result:
-                    result.append((sub, assign))
         return result
 
     @cached_property
@@ -157,5 +153,4 @@
         for assign in self._state_var_assigns:
             if self.program.entrypoint.body.contains(assign, self.program.functions):
                 result.append(assign)
->>>>>>> f850da2b
         return result