--- conflicted
+++ resolved
@@ -349,16 +349,20 @@
         logger.debug(f"rate_sleeps: {analyzer.rate_sleeps}")
         logger.debug(f"while_loops: {analyzer.while_loops}")
         logger.debug(f"periodic_publish_calls: {analyzer.periodic_publish_calls}")
+        
 
         states_analyzer = SymbolicStatesAnalyzer(program, analyzer)
         logger.debug(f"potential_state_vars: {states_analyzer.state_vars}")
         logger.debug(f"sub_state_var_assigns: {states_analyzer.sub_state_var_assigns}")
+
+        logger.debug(f"message_transitions_json: {states_analyzer.message_transitions_json}")
 
         # Data to be written
         json_beh_model = {
             "periodic_behavior" : analyzer.periodic_publish_calls_json,
             "reactive_behavior" : analyzer.reactive_behavior_json,
             "potential_state_vars" : states_analyzer.state_vars_json,
+            "transitions" : states_analyzer.message_transitions_json,
         }
         
         with open(f"./results/{package_name}.{node_name}.json", "w") as outfile:
@@ -481,8 +485,6 @@
         summary = model_loader.load(json_model)
         logger.debug(f"recovered node summary: {summary}")
 
-<<<<<<< HEAD
-=======
         analyzer = SymbolicProgramAnalyzer(summary)
         logger.debug(f"publish_calls: {analyzer.publish_calls}")
         logger.debug(f"subscriber_callbacks: {analyzer.subscriber_callbacks}")
@@ -507,5 +509,4 @@
         with open("./conditions.txt", "a") as file:
             file.write(cprint)
 
->>>>>>> 51695258
         return summary