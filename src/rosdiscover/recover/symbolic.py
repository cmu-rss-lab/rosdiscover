# -*- coding: utf-8 -*-
from __future__ import annotations

__all__ = (
    "Concatenate",
    "StringLiteral",
<<<<<<< HEAD
    "BoolLiteral",
=======
    "FloatLiteral",
>>>>>>> bc52b589
    "SymbolicArg",
    "SymbolicAssignment",
    "SymbolicBool",
    "SymbolicCompound",
    "SymbolicFunction",
    "SymbolicNodeHandle",
    "SymbolicNodeHandleImpl",
    "SymbolicNodeName",
    "SymbolicParameter",
    "SymbolicProgram",
    "SymbolicStatement",
    "SymbolicString",
    "SymbolicFloat",
    "SymbolicUnknown",
)

import abc
import enum
import typing
import typing as t

from loguru import logger
import attr

from ..interpreter import NodeContext


@attr.s(auto_attribs=True, slots=True)
class SymbolicContext:
    """Used to maintain program state during interpretation.

    Attributes
    ----------
    program: SymbolicProgram
        The program that is being interpreted.
    function: SymbolicFunction
        The current function that is being interpreted.
    node: NodeContext
        The node context that the symbolic program is being used to construct.
    _vars: t.Dict[str, t.Any]
        A mapping from the names of in-scope variables to their values.
    """
    program: SymbolicProgram
    function: SymbolicFunction
    node: NodeContext
    _vars: t.Dict[str, t.Any] = attr.ib(factory=dict)

    @classmethod
    def create(
        cls,
        program: SymbolicProgram,
        node: NodeContext,
    ) -> SymbolicContext:
        return SymbolicContext(
            program=program,
            function=program.entrypoint,
            node=node,
        )

    def for_function_call(
        self,
        function: SymbolicFunction,
        args: t.Optional[t.Mapping[str, t.Any]] = None,
    ) -> SymbolicContext:
        """Creates a new symbolic context that represents the scope of a function call."""
        context = SymbolicContext(self.program, function, self.node)
        args = args or {}
        for arg_name, arg_val in args.items():
            context.store(arg_name, arg_val)
        logger.debug(f"creating symbolic context for function call: {context}")
        return context

    def load(self, variable: str) -> t.Any:
        """Loads the value of a given variable.

        Raises
        ------
        ValueError
            If no variable exists with the given name.
        """
        logger.debug(f"attempting to read value of variable: {variable}")
        return self._vars[variable]

    def store(self, variable: str, value: t.Any) -> None:
        """Stores the value of a given variable.

        Raises
        ------
        ValueError
            If a definition for the given variable already exists as that would violate
            single static assignment (SSA) rules.
        """
        if variable in self._vars:
            raise ValueError(f"variable already defined in this scope: {variable}")

        self._vars[variable] = value
        logger.debug(f"stored symbolic variable [{variable}] value: {value}")

    @property
    def node_name(self) -> str:
        """Returns the name of the associated node."""
        return self.node.name


class SymbolicValueType(enum.Enum):
    BOOL = "bool"
    INTEGER = "integer"
    NODE_HANDLE = "node-handle"
    STRING = "string"
    FLOAT = "float"
    UNSUPPORTED = "unsupported"

    def __str__(self) -> str:
        return self.value

    @classmethod
    def from_name(cls, name: str) -> SymbolicValueType:
        name_to_type = {
            "bool": cls.BOOL,
            "integer": cls.INTEGER,
            "node-handle": cls.NODE_HANDLE,
            "string": cls.STRING,
            "float": cls.FLOAT,
            "unsupported": cls.UNSUPPORTED,
        }
        if name not in name_to_type:
            raise ValueError(f"unknown value type: {name}")
        return name_to_type[name]


class SymbolicValue(abc.ABC):
    """Represents a symbolic value in a function summary."""
    @abc.abstractmethod
    def to_dict(self) -> t.Dict[str, t.Any]:
        ...

    @abc.abstractmethod
    def eval(self, context: SymbolicContext) -> t.Any:
        ...

    @abc.abstractmethod
    def is_unknown(self) -> bool:
        """Returns whether or not this symbolic value is unknown."""
        ...


class SymbolicString(SymbolicValue, abc.ABC):
    """Represents a symbolic string value."""


class SymbolicFloat(SymbolicValue, abc.ABC):
    """Represents a symbolic float value."""


class SymbolicNodeName(SymbolicString):
    """Symbolically refers to the name of the current node."""
    def to_dict(self) -> t.Dict[str, t.Any]:
        return {"kind": "node-name"}

    def eval(self, context: SymbolicContext) -> t.Any:
        return context.node_name

    def is_unknown(self) -> bool:
        return False



@attr.s(frozen=True, auto_attribs=True, slots=True)
class StringLiteral(SymbolicString):
    """Represents a literal string value."""
    value: str

    def to_dict(self) -> t.Dict[str, t.Any]:
        return {
            "kind": "string-literal",
            "literal": self.value,
        }

    def eval(self, context: SymbolicContext) -> t.Any:
        return self.value

    def is_unknown(self) -> bool:
        return False


@attr.s(frozen=True, auto_attribs=True, slots=True)
class FloatLiteral(SymbolicFloat):
    """Represents a literal float value."""
    value: float

    def to_dict(self) -> t.Dict[str, t.Any]:
        return {
            "kind": "float-literal",
            "literal": self.value,
        }

    def eval(self, context: SymbolicContext) -> t.Any:
        return self.value

    def is_unknown(self) -> bool:
        return False


@attr.s(frozen=True, auto_attribs=True, slots=True)
class Concatenate(SymbolicString):
    """Represents a concatenation of two symbolic strings."""
    lhs: SymbolicString
    rhs: SymbolicString

    def to_dict(self) -> t.Dict[str, t.Any]:
        return {
            "kind": "concatenate",
            "lhs": self.lhs.to_dict(),
            "rhs": self.rhs.to_dict(),
        }

    def eval(self, context: SymbolicContext) -> t.Any:
        lhs = self.lhs.eval(context)
        rhs = self.rhs.eval(context)
        if isinstance(lhs, str) and isinstance(rhs, str):
            return lhs + rhs
        else:
            return SymbolicUnknown()

    def is_unknown(self) -> bool:
        return self.lhs.is_unknown() or self.rhs.is_unknown()


class SymbolicInteger(SymbolicValue, abc.ABC):
    """Represents a symbolic integer value."""


class SymbolicBool(SymbolicValue, abc.ABC):
    """Represents a symbolic boolean value."""


@attr.s(frozen=True, auto_attribs=True, slots=True)
class BoolLiteral(SymbolicBool):
    """Represents a literal string value."""
    value: bool

    def to_dict(self) -> t.Dict[str, t.Any]:
        return {
            "kind": "bool-literal",
            "literal": self.value,
        }

    def eval(self, context: SymbolicContext) -> t.Any:
        return self.value

    def is_unknown(self) -> bool:
        return False

class SymbolicNodeHandle(SymbolicString, SymbolicValue, abc.ABC):
    """Represents a symbolic node handle."""


class SymbolicUnknown(
    SymbolicNodeHandle,
    SymbolicInteger,
    SymbolicBool,
    SymbolicString,
    SymbolicValue,
):
    """Represents an unknown symbolic value."""
    # TODO: this will cause issues with saving summaries to JSON/YAML
    def eval(self, context: SymbolicContext) -> t.Any:
        return self

    def to_dict(self) -> t.Dict[str, t.Any]:
        return {"kind": "unknown"}

    def is_unknown(self) -> bool:
        return True


# FIXME this is the effect of a bad class hierarchy :-(
# I'll fix this up later
@attr.s(frozen=True, auto_attribs=True, slots=True)
class SymbolicNodeHandleImpl(SymbolicNodeHandle):
    namespace: SymbolicString

    def to_dict(self) -> t.Dict[str, t.Any]:
        return {
            "kind": "node-handle",
            "namespace": self.namespace.to_dict(),
        }

    def eval(self, context: SymbolicContext) -> t.Any:
        return self.namespace.eval(context)

    def is_unknown(self) -> bool:
        return self.namespace.is_unknown()


@attr.s(frozen=True, auto_attribs=True, slots=True)
class SymbolicArg(
    SymbolicNodeHandle,
    SymbolicInteger,
    SymbolicBool,
    SymbolicString,
    SymbolicFloat,
    SymbolicValue,
):
    name: str

    def to_dict(self) -> t.Dict[str, t.Any]:
        return {
            "kind": "arg",
            "name": self.name,
        }

    def eval(self, context: SymbolicContext) -> t.Any:
        return context.load(self.name)

    def is_unknown(self) -> bool:
        return False


class SymbolicStatement(abc.ABC):
    """Represents a statement in a symbolic function summary."""
    @abc.abstractmethod
    def to_dict(self) -> t.Dict[str, t.Any]:
        ...

    @abc.abstractmethod
    def eval(self, context: SymbolicContext) -> None:
        ...


@attr.s(frozen=True, auto_attribs=True, slots=True)
class SymbolicAssignment(SymbolicStatement):
    """Represents an assignment to a symbolic variable.

    Attributes
    ----------
    variable: str
        The name of the variable whose value is being assigned.
    value: SymbolicValue
        The value of the variable, provided as a symbolic expression.
    """
    variable: str
    value: SymbolicValue

    def to_dict(self) -> t.Dict[str, t.Any]:
        return {
            "kind": "assignment",
            "variable": self.variable,
            "value": self.value.to_dict(),
        }

    def eval(self, context: SymbolicContext) -> None:
        concrete_value = self.value.eval(context)
        context.store(self.variable, concrete_value)


@attr.s(frozen=True, auto_attribs=True, slots=True)
class SymbolicCompound(t.Sequence[SymbolicStatement], SymbolicStatement):
    """Represents a sequence of symbolic statements."""
    _statements: t.Sequence[SymbolicStatement] = attr.ib(factory=list)

    def __len__(self) -> int:
        return len(self._statements)

    @typing.overload
    def __getitem__(self, at: int) -> SymbolicStatement:
        ...

    @typing.overload
    def __getitem__(self, at: slice) -> t.Sequence[SymbolicStatement]:
        ...

    def __getitem__(
        self,
        at: t.Union[int, slice],
    ) -> t.Union[SymbolicStatement, t.Sequence[SymbolicStatement]]:
        return self._statements[at]

    def to_dict(self) -> t.Dict[str, t.Any]:
        return {
            "kind": "compound",
            "statements": [s.to_dict() for s in self._statements],
        }

    def eval(self, context: SymbolicContext) -> None:
        for statement in self._statements:
            statement.eval(context)


@attr.s(frozen=True, auto_attribs=True, slots=True)
class SymbolicIf(SymbolicStatement):
    """Represents a sequence of symbolic if."""
    true_body: SymbolicCompound
    false_body: SymbolicCompound
    condition: SymbolicValue

    def to_dict(self) -> t.Dict[str, t.Any]:
        return {
            "kind": "while",
            "trueBranchBody": self.true_body.to_dict(),
            "falseBranchBody": self.false_body.to_dict(),
            "condition": self.condition.to_dict(),
        }

    def eval(self, context: SymbolicContext) -> None:
        if self.condition.eval(context):
            self.true_body.eval(context)
        elif not self.condition.eval(context):
            self.false_body.eval(context)
        else: 
            self.true_body.eval(context)
            self.false_body.eval(context)


@attr.s(frozen=True, auto_attribs=True, slots=True)
class SymbolicWhile(SymbolicStatement):
    """Represents a sequence of symbolic while."""
    body: SymbolicCompound
    condition: SymbolicValue

    def to_dict(self) -> t.Dict[str, t.Any]:
        return {
            "kind": "while",
            "body": self.body.to_dict(),
            "condition": self.condition.to_dict(),
        }

    def eval(self, context: SymbolicContext) -> None:
        self.condition.eval(context)
        self.body.eval(context)


@attr.s(frozen=True, auto_attribs=True, slots=True)
class SymbolicFunctionCall(SymbolicStatement):
    """Represents a call to a symbolic function.

    Attributes
    ----------
    callee: str
        The name of the function that is being called.
    arguments: t.Mapping[str, SymbolicValue]
        The arguments that should be used during the function call, indexed by
        the name of the corresponding argument.
    """
    callee: str
    arguments: t.Mapping[str, SymbolicValue]

    def to_dict(self) -> t.Dict[str, t.Any]:
        return {
            "kind": "call",
            "callee": self.callee,
            "arguments": {
                name: arg.to_dict() for (name, arg) in self.arguments.items()
            },
        }

    def eval(self, context: SymbolicContext) -> None:
        args: t.Dict[str, t.Any] = {}
        for arg_name, arg_symbolic_value in self.arguments.items():
            args[arg_name] = arg_symbolic_value.eval(context)
            logger.debug(f"obtained symbolic value for argument [{arg_name}]: {args[arg_name]}")

        function = context.program.functions[self.callee]
        context = context.for_function_call(function, args)
        function.body.eval(context)


@attr.s(frozen=True, auto_attribs=True, slots=True)
class SymbolicVariableReference(SymbolicValue):
    """Represents a symbolic variable reference.

    Attributes
    ----------
    variable: str
        The name of the value that is referenced.
    type: SymbolicValueType
        The type of the referenced variable.
    """
    variable: str
    type_: SymbolicValueType

    def to_dict(self) -> t.Dict[str, t.Any]:
        return {
            "kind": "variable-reference",
            "variable": self.variable,
            "type": str(self.type_),
        }

    def eval(self, context: SymbolicContext) -> t.Any:
        return context.load(self.variable)

    def is_unknown(self) -> bool:
        """Warning: We do not check whether the definition of the variable is unknown."""
        return False


@attr.s(frozen=True, auto_attribs=True, slots=True)
class SymbolicParameter:
    """Provides the definition for a symbolic function parameter."""
    index: int
    name: str
    type_: SymbolicValueType

    def to_dict(self) -> t.Dict[str, t.Any]:
        return {
            "index": self.index,
            "name": self.name,
            "type": str(self.type_),
        }


@attr.s(frozen=True, auto_attribs=True, slots=True)
class SymbolicFunction:
    """Provides the definition of a single symbolic function.

    Attributes
    ----------
    name: str
        The fully-qualified name of the function.
    parameters: t.Mapping[str, SymbolicParameter]
        The parameters of this function, indexed by name.
    body: SymbolicCompound
        The definition of the function.
    """
    name: str
    parameters: t.Mapping[str, SymbolicParameter] = attr.ib(hash=False)
    body: SymbolicCompound = attr.ib(hash=False)

    @classmethod
    def empty(cls, name: str) -> SymbolicFunction:
        """Creates an empty function with a given name that takes no arguments."""
        return cls.build(name, [], SymbolicCompound())

    @classmethod
    def build(
        cls,
        name: str,
        parameters: t.Iterable[SymbolicParameter],
        body: SymbolicCompound,
    ) -> SymbolicFunction:
        name_to_parameter = {param.name: param for param in parameters}
        return SymbolicFunction(name, name_to_parameter, body)

    def to_dict(self) -> t.Dict[str, t.Any]:
        return {
            "name": self.name,
            "parameters": [p.to_dict() for p in self.parameters.values()],
            "body": self.body.to_dict(),
        }

    @property
    def calls(self) -> t.Set[str]:
        """Returns the names of functions that are called within this function."""
        return set(stmt.callee for stmt in self.body if isinstance(stmt, SymbolicFunctionCall))


@attr.s(frozen=True, slots=True)
class SymbolicProgram:
    """Provides a symbolic summary for a given program.

    Attributes
    ----------
    entrypoint_name: str
        The name of the function that serves as the entry point for the
        program.
    functions: t.Mapping[str, SymbolicFunction]
        The symbolic functions within this program, indexed by name.

    Raises
    ------
    ValueError
        If this program does not provide a "main" function.
    """
    entrypoint_name: str = attr.ib()
    functions: t.Mapping[str, SymbolicFunction] = attr.ib()

    @functions.validator
    def must_have_entry_function(
        self,
        attribute: str,
        value: t.Any,
    ) -> None:
        if self.entrypoint_name not in self.functions:
            raise ValueError(f"failed to find definition for entrypoint function: {self.entrypoint_name}")

    @classmethod
    def build(cls, entrypoint: str, functions: t.Iterable[SymbolicFunction]) -> SymbolicProgram:
        name_to_function = {function.name: function for function in functions}
        if entrypoint not in name_to_function:
            logger.warning(
                f"The entrypoint '{entrypoint}' does not appear to reach any ROS API calls."
                " Adding an empty placeholder function."
            )
            name_to_function[entrypoint] = SymbolicFunction.empty(entrypoint)
        return SymbolicProgram(entrypoint, name_to_function)

    @property
    def unreachable_functions(self) -> t.Set[SymbolicFunction]:
        """Returns the set of functions that are unreachable from the entrypoint of this program.
        Unreachable functions almost always indicate incomplete control flow information
        (due to, e.g., certain callbacks). In some cases, an architecturally relevant function may
        truly be unreachable.
        """
        queue: t.List[SymbolicFunction] = [self.entrypoint]
        reached: t.Set[SymbolicFunction] = set()

        while queue:
            function = queue.pop(0)
            reached.add(function)
            calls = set(self.functions[name] for name in function.calls)
            for called_function in calls:
                if called_function not in reached:
                    queue.append(called_function)

        unreachable = set(self.functions.values()).difference(reached)
        return unreachable

    def to_dict(self) -> t.Dict[str, t.Any]:
        return {
            "program": {
                "entrypoint": self.entrypoint_name,
                "functions": [f.to_dict() for f in self.functions.values()],
            },
        }

    @property
    def entrypoint(self) -> SymbolicFunction:
        """The entrypoint for this program."""
        return self.functions[self.entrypoint_name]

    def eval(self, node: NodeContext) -> None:
        context = SymbolicContext.create(self, node)
        self.entrypoint.body.eval(context)<|MERGE_RESOLUTION|>--- conflicted
+++ resolved
@@ -4,11 +4,8 @@
 __all__ = (
     "Concatenate",
     "StringLiteral",
-<<<<<<< HEAD
     "BoolLiteral",
-=======
     "FloatLiteral",
->>>>>>> bc52b589
     "SymbolicArg",
     "SymbolicAssignment",
     "SymbolicBool",
