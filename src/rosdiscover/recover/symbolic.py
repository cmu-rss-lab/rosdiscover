--- conflicted
+++ resolved
@@ -371,22 +371,8 @@
     """Represents a sequence of symbolic statements."""
     _statements: t.Sequence[SymbolicStatement] = attr.ib(factory=list)
 
-<<<<<<< HEAD
-    def __eq__(self, other):
-        return isinstance(other, self.__class__) and self._statements == other._statements
-
-    def __hash__(self):
-        return hash((str(self.to_dict())))
-
-    def contains(self, stmt: SymbolicStatement, f: t.Mapping[str, SymbolicFunction]) -> bool:
-        for s in self._statements:
-            if s.contains(stmt, f):
-                return True
-        return self == stmt
-=======
     def contains(self, stmt: SymbolicStatement, program_function_map: t.Mapping[str, SymbolicFunction]) -> bool:
         return self == stmt or any(s.contains(stmt, program_function_map) for s in self._statements)
->>>>>>> 7d0e637f
 
     def __len__(self) -> int:
         return len(self._statements)
@@ -425,18 +411,6 @@
 
     def to_dict(self) -> t.Dict[str, t.Any]:
         return {
-<<<<<<< HEAD
-            "kind": "while",
-            "trueBranchBody": [self.true_body.to_dict()],
-            "falseBranchBody": [self.false_body.to_dict()],
-            "condition": [self.condition.to_dict()],
-        }
-
-    def eval(self, context: SymbolicContext) -> None:
-        self.condition.eval(context)
-        self.true_body.eval(context)
-        self.false_body.eval(context)
-=======
             "kind": "if",
             "trueBranchBody": self.true_body.to_dict(),
             "falseBranchBody": self.false_body.to_dict(),
@@ -452,7 +426,6 @@
         else:
             self.true_body.eval(context)
             self.false_body.eval(context)
->>>>>>> 7d0e637f
 
 
 @attr.s(frozen=True, auto_attribs=True, slots=True)
@@ -464,17 +437,8 @@
     def to_dict(self) -> t.Dict[str, t.Any]:
         return {
             "kind": "while",
-<<<<<<< HEAD
             "body": [self.body.to_dict()],
             "condition": [self.condition.to_dict()],
-        }
-
-    def eval(self, context: SymbolicContext) -> None:
-        self.condition.eval(context)
-        self.body.eval(context)
-=======
-            "body": self.body.to_dict(),
-            "condition": self.condition.to_dict(),
         }
 
     def eval(self, context: SymbolicContext) -> None:
@@ -482,7 +446,6 @@
         cond = self.condition.eval(context)
         if not isinstance(cond, bool) or cond:
             self.body.eval(context)
->>>>>>> 7d0e637f
 
 
 @attr.s(frozen=True, auto_attribs=True, slots=True)
