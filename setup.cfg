[metadata]
name = rosdiscover
author = Christopher Timperley
author-email = christimperley@googlemail.com
url = https://github.com/ChrisTimperley/rosdiscover
description = Statically analyse and repair run-time architectures for ROS
long-description = file: README.rst
keywords = ros, docker, analysis, repair, architecture
license = Apache License, Version 2.0
include_package_data = True
classifiers =
  Natural Language :: English
  Intended Audience :: Developers
  Programming Language :: Python
  Programming Language :: Python :: 3
  Programming Language :: Python :: 3.6
  Programming Language :: Python :: 3.7

[options]
python_requires = >= 3.6
install_requires =
  attrs ~= 19.3.0
  dockerblade ~= 0.5.2
  pyyaml ~= 5.3.1
  roswire ~= 2.0.0
<<<<<<< HEAD
=======
  sourcelocation ~= 1.0.2
>>>>>>> acd3a6cc
  typing-extensions >= 3.7.2
package_dir =
  =src
packages = find:

[options.entry_points]
console_scripts =
  rosdiscover = rosdiscover.cli:main

[options.packages.find]
where = src

[mypy]
ignore_missing_imports = True<|MERGE_RESOLUTION|>--- conflicted
+++ resolved
@@ -23,10 +23,7 @@
   dockerblade ~= 0.5.2
   pyyaml ~= 5.3.1
   roswire ~= 2.0.0
-<<<<<<< HEAD
-=======
   sourcelocation ~= 1.0.2
->>>>>>> acd3a6cc
   typing-extensions >= 3.7.2
 package_dir =
   =src
